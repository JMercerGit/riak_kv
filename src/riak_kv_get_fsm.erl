%% -------------------------------------------------------------------
%%
%% riak_get_fsm: coordination of Riak GET requests
%%
%% Copyright (c) 2007-2015 Basho Technologies, Inc.  All Rights Reserved.
%%
%% This file is provided to you under the Apache License,
%% Version 2.0 (the "License"); you may not use this file
%% except in compliance with the License.  You may obtain
%% a copy of the License at
%%
%%   http://www.apache.org/licenses/LICENSE-2.0
%%
%% Unless required by applicable law or agreed to in writing,
%% software distributed under the License is distributed on an
%% "AS IS" BASIS, WITHOUT WARRANTIES OR CONDITIONS OF ANY
%% KIND, either express or implied.  See the License for the
%% specific language governing permissions and limitations
%% under the License.
%%
%% -------------------------------------------------------------------

-module(riak_kv_get_fsm).
-behaviour(gen_fsm).
-include_lib("riak_kv_vnode.hrl").
-ifdef(TEST).
-include_lib("eunit/include/eunit.hrl").
-export([test_link/7, test_link/5]).
-endif.
-export([start/6, start_link/6, start/4, start_link/4]).
-export([init/1, handle_event/3, handle_sync_event/4,
         handle_info/3, terminate/3, code_change/4]).
-export([prepare/2,validate/2,execute/2,waiting_vnode_r/2,waiting_read_repair/2]).

-type detail() :: timing |
                  vnodes.
-type details() :: [detail()].

-type option() :: {r, pos_integer()} |         %% Minimum number of successful responses
                  {pr, non_neg_integer()} |    %% Minimum number of primary vnodes participating
                  {basic_quorum, boolean()} |  %% Whether to use basic quorum (return early
                                               %% in some failure cases.
                  {notfound_ok, boolean()}  |  %% Count notfound reponses as successful.
                  {timeout, pos_integer() | infinity} | %% Timeout for vnode responses
                  {details, details()} |       %% Return extra details as a 3rd element
                  {details, true} |
                  details |
                  {sloppy_quorum, boolean()} | %% default = true
                  {n_val, pos_integer()} |     %% default = bucket props
                  {crdt_op, true | undefined}. %% default = undefined

-type options() :: [option()].
-type req_id() :: non_neg_integer().

-export_type([options/0, option/0]).



-record(state, {from :: {raw, req_id(), pid()},
                options=[] :: options(),
                n :: pos_integer(),
                preflist2 :: riak_core_apl:preflist_ann(),
                req_id :: non_neg_integer(),
                starttime :: pos_integer(),
                get_core :: riak_kv_get_core:getcore(),
                timeout :: infinity | pos_integer(),
                tref    :: reference(),
                bkey :: {riak_object:bucket(), riak_object:key()},
                bucket_props,
                startnow :: {non_neg_integer(), non_neg_integer(), non_neg_integer()},
                get_usecs :: non_neg_integer(),
                trace = false :: boolean(),
                tracked_bucket=false :: boolean(), %% is per bucket stats enabled for this bucket
                timing = [] :: [{atom(), erlang:timestamp()}],
                calculated_timings :: {ResponseUSecs::non_neg_integer(),
                                       [{StateName::atom(), TimeUSecs::non_neg_integer()}]} | undefined,
                crdt_op :: undefined | true
               }).

-include("riak_kv_dtrace.hrl").

-define(DEFAULT_TIMEOUT, 60000).
-define(DEFAULT_R, default).
-define(DEFAULT_PR, 0).

%% ===================================================================
%% Public API
%% ===================================================================

%% In place only for backwards compatibility
start(ReqId,Bucket,Key,R,Timeout,From) ->
    start({raw, ReqId, From}, Bucket, Key, [{r, R}, {timeout, Timeout}]).

start_link(ReqId,Bucket,Key,R,Timeout,From) ->
    start({raw, ReqId, From}, Bucket, Key, [{r, R}, {timeout, Timeout}]).

%% @doc Start the get FSM - retrieve Bucket/Key with the options provided
%%
%% {r, pos_integer()}        - Minimum number of successful responses
%% {pr, non_neg_integer()}   - Minimum number of primary vnodes participating
%% {basic_quorum, boolean()} - Whether to use basic quorum (return early
%%                             in some failure cases.
%% {notfound_ok, boolean()}  - Count notfound reponses as successful.
%% {timeout, pos_integer() | infinity} -  Timeout for vnode responses
<<<<<<< HEAD
-spec start_link({raw, req_id(), pid()}, binary(), binary(), options()) ->
                        {ok, pid()} | {error, any()}.
start_link(From, Bucket, Key, GetOptions) ->
    case whereis(riak_kv_get_fsm_sj) of
        undefined ->
            %% Overload protection disabled
            Args = [From, Bucket, Key, GetOptions, true],
            gen_fsm:start_link(?MODULE, Args, []);
        _ ->
            Args = [From, Bucket, Key, GetOptions, false],
            case sidejob_supervisor:start_child(riak_kv_get_fsm_sj,
                                                gen_fsm, start_link,
                                                [?MODULE, Args, []]) of
                {error, overload} ->
                    riak_kv_util:overload_reply(From),
                    {error, overload};
                {ok, Pid} ->
                    {ok, Pid}
            end
=======
-spec start({raw, req_id(), pid()}, binary(), binary(), options()) -> {ok, pid()} | {error, any()}.
start(From, Bucket, Key, GetOptions) ->
    Args = [From, Bucket, Key, GetOptions],
    case sidejob_supervisor:start_child(riak_kv_get_fsm_sj,
                                        gen_fsm, start_link,
                                        [?MODULE, Args, []]) of
        {error, overload} ->
            riak_kv_util:overload_reply(From),
            {error, overload};
        {ok, Pid} ->
            {ok, Pid}
>>>>>>> b74ba9d0
    end.

%% Included for backward compatibility, in case someone is, say, passing around
%% a riak_client instace between nodes during a rolling upgrade. The old
%% `start_link' function has been renamed `start' since it doesn't actually link
%% to the caller.
start_link(From, Bucket, Key, GetOptions) -> start(From, Bucket, Key, GetOptions).

%% ===================================================================
%% Test API
%% ===================================================================

-ifdef(TEST).
%% Create a get FSM for testing.  StateProps must include
%% starttime - start time in gregorian seconds
%% n - N-value for request (is grabbed from bucket props in prepare)
%% bucket_props - bucket properties
%% preflist2 - [{{Idx,Node},primary|fallback}] preference list
%%
test_link(ReqId,Bucket,Key,R,Timeout,From,StateProps) ->
    test_link({raw, ReqId, From}, Bucket, Key, [{r, R}, {timeout, Timeout}], StateProps).

test_link(From, Bucket, Key, GetOptions, StateProps) ->
    gen_fsm:start_link(?MODULE, {test, [From, Bucket, Key, GetOptions], StateProps}, []).

-endif.

%% ====================================================================
%% gen_fsm callbacks
%% ====================================================================

%% @private
init([From, Bucket, Key, Options0]) ->
    StartNow = os:timestamp(),
    Options = proplists:unfold(Options0),
    StateData = #state{from = From,
                       options = Options,
                       bkey = {Bucket, Key},
                       timing = riak_kv_fsm_timing:add_timing(prepare, []),
                       startnow = StartNow},
    Trace = app_helper:get_env(riak_kv, fsm_trace_enabled),
    case Trace of
        true ->
            riak_core_dtrace:put_tag([Bucket, $,, Key]),
            ?DTRACE(?C_GET_FSM_INIT, [], ["init"]);
        _ ->
            ok
    end,
    {ok, prepare, StateData, 0};
init({test, Args, StateProps}) ->
    %% Call normal init
    {ok, prepare, StateData, 0} = init(Args),

    %% Then tweak the state record with entries provided by StateProps
    Fields = record_info(fields, state),
    FieldPos = lists:zip(Fields, lists:seq(2, length(Fields)+1)),
    F = fun({Field, Value}, State0) ->
                Pos = get_option(Field, FieldPos),
                setelement(Pos, State0, Value)
        end,
    TestStateData = lists:foldl(F, StateData, StateProps),
    {ok, validate, TestStateData, 0}.

%% @private
prepare(timeout, StateData=#state{bkey = {Bucket, Key},
                                  options=Options,
                                  trace=Trace}) ->
    ?DTRACE(Trace, ?C_GET_FSM_PREPARE, [], ["prepare"]),
    {ok, DefaultProps} = application:get_env(riak_core,
                                             default_bucket_props),
    BucketProps = riak_core_bucket:get_bucket(Bucket),
    %% typed buckets never fall back to defaults
    Props =
        case is_tuple(Bucket) of
            false ->
                lists:keymerge(1, lists:keysort(1, BucketProps),
                               lists:keysort(1, DefaultProps));
            true ->
                BucketProps
        end,

    DocIdx = riak_core_util:chash_key({Bucket, riak_kv_ts_util:pk(Key)}, BucketProps),

    Bucket_N = get_option(n_val, BucketProps),
    CrdtOp = get_option(crdt_op, Options),
    N = case get_option(n_val, Options) of
            undefined ->
                Bucket_N;
            N_val when is_integer(N_val), N_val > 0, N_val =< Bucket_N ->
                %% don't allow custom N to exceed bucket N
                N_val;
            Bad_N ->
                {error, {n_val_violation, Bad_N}}
        end,
    case N of
        {error, _} = Error ->
            StateData2 = client_reply(Error, StateData),
            {stop, normal, StateData2};
        _ ->
            StatTracked = get_option(stat_tracked, BucketProps, false),
            Preflist2 =
                case get_option(sloppy_quorum, Options) of
                    false ->
                        riak_core_apl:get_primary_apl(DocIdx, N, riak_kv);
                    _ ->
                        UpNodes = riak_core_node_watcher:nodes(riak_kv),
                        riak_core_apl:get_apl_ann(DocIdx, N, UpNodes)
                end,
            new_state_timeout(validate, StateData#state{starttime=riak_core_util:moment(),
                                                        bkey = {Bucket, riak_kv_ts_util:lk(Key)},
                                                        n = N,
                                                        bucket_props=Props,
                                                        preflist2 = Preflist2,
                                                        tracked_bucket = StatTracked,
                                                        crdt_op = CrdtOp})
    end.


%% @private
validate(timeout, StateData=#state{from = {raw, ReqId, _Pid}, options = Options,
                                   n = N, bucket_props = BucketProps, preflist2 = PL2,
                                   trace=Trace}) ->
    ?DTRACE(Trace, ?C_GET_FSM_VALIDATE, [], ["validate"]),
    AppEnvTimeout = app_helper:get_env(riak_kv, timeout),
    Timeout = case AppEnvTimeout of
                  undefined -> get_option(timeout, Options, ?DEFAULT_TIMEOUT);
                  _ -> AppEnvTimeout
              end,
    R0 = get_option(r, Options, ?DEFAULT_R),
    PR0 = get_option(pr, Options, ?DEFAULT_PR),
    R = riak_kv_util:expand_rw_value(r, R0, BucketProps, N),
    PR = riak_kv_util:expand_rw_value(pr, PR0, BucketProps, N),
    NumVnodes = length(PL2),
    NumPrimaries = length([x || {_,primary} <- PL2]),
    IdxType = [{Part, Type} || {{Part, _Node}, Type} <- PL2],

    case validate_quorum(R, R0, N, PR, PR0, NumPrimaries, NumVnodes) of
        ok ->
            BQ0 = get_option(basic_quorum, Options, default),
            FailR = erlang:max(R, PR), %% fail fast
            FailThreshold =
                case riak_kv_util:expand_value(basic_quorum, BQ0, BucketProps) of
                    true ->
                        erlang:min((N div 2)+1, % basic quorum, or
                                   (N-FailR+1)); % cannot ever get R 'ok' replies
                    _ElseFalse ->
                        N - FailR + 1 % cannot ever get R 'ok' replies
                end,
            AllowMult = get_option(allow_mult, BucketProps),
            NFOk0 = get_option(notfound_ok, Options, default),
            NotFoundOk = riak_kv_util:expand_value(notfound_ok, NFOk0, BucketProps),
            DeletedVClock = get_option(deletedvclock, Options, false),
            GetCore = riak_kv_get_core:init(N, R, PR, FailThreshold,
                                            NotFoundOk, AllowMult,
                                            DeletedVClock, IdxType),
            new_state_timeout(execute, StateData#state{get_core = GetCore,
                                                       timeout = Timeout,
                                                       req_id = ReqId});
        Error ->
            StateData2 = client_reply(Error, StateData),
            {stop, normal, StateData2}
    end.

%% @private validate the quorum values
%% {error, Message} or ok
validate_quorum(R, ROpt, _N, _PR, _PROpt, _NumPrimaries, _NumVnodes) when R =:= error ->
    {error, {r_val_violation, ROpt}};
validate_quorum(R, _ROpt, N, _PR, _PROpt, _NumPrimaries, _NumVnodes) when R > N ->
    {error, {n_val_violation, N}};
validate_quorum(_R, _ROpt, _N, PR, PROpt, _NumPrimaries, _NumVnodes) when PR =:= error ->
    {error, {pr_val_violation, PROpt}};
validate_quorum(_R, _ROpt,  N, PR, _PROpt, _NumPrimaries, _NumVnodes) when PR > N ->
    {error, {n_val_violation, N}};
validate_quorum(_R, _ROpt, _N, PR, _PROpt, NumPrimaries, _NumVnodes) when PR > NumPrimaries ->
    {error, {pr_val_unsatisfied, PR, NumPrimaries}};
validate_quorum(R, _ROpt, _N, _PR, _PROpt, _NumPrimaries, NumVnodes) when R > NumVnodes ->
    {error, {insufficient_vnodes, NumVnodes, need, R}};
validate_quorum(_R, _ROpt, _N, _PR, _PROpt, _NumPrimaries, _NumVnodes) ->
    ok.

%% @private
execute(timeout, StateData0=#state{timeout=Timeout,req_id=ReqId,
                                   bkey=BKey, trace=Trace,
                                   preflist2 = Preflist2}) ->
    TRef = schedule_timeout(Timeout),
    Preflist = [IndexNode || {IndexNode, _Type} <- Preflist2],
    case Trace of
        true ->
            ?DTRACE(?C_GET_FSM_EXECUTE, [], ["execute"]),
            Ps = preflist_for_tracing(Preflist),
            ?DTRACE(?C_GET_FSM_PREFLIST, [], Ps);
        _ ->
            ok
    end,
    riak_kv_vnode:get(Preflist, BKey, ReqId),
    StateData = StateData0#state{tref=TRef},
    new_state(waiting_vnode_r, StateData).

%% @private calculate a concatenated preflist for tracing macro
preflist_for_tracing(Preflist) ->
    %% TODO: We can see entire preflist (more than 4 nodes) if we concatenate
    %%       all info into a single string.
    [if is_atom(Nd) ->
             [atom_to_list(Nd), $,, integer_to_list(Idx)];
        true ->
             <<>>                          % eunit test
     end || {Idx, Nd} <- lists:sublist(Preflist, 4)].

%% @private
waiting_vnode_r({r, VnodeResult, Idx, _ReqId}, StateData = #state{get_core = GetCore,
                                                                  trace=Trace}) ->
    case Trace of
        true ->
            ShortCode = riak_kv_get_core:result_shortcode(VnodeResult),
            IdxStr = integer_to_list(Idx),
            ?DTRACE(?C_GET_FSM_WAITING_R, [ShortCode], ["waiting_vnode_r", IdxStr]);
        _ ->
            ok
    end,
    UpdGetCore = riak_kv_get_core:add_result(Idx, VnodeResult, GetCore),
    case riak_kv_get_core:enough(UpdGetCore) of
        true ->
            {Reply, UpdGetCore2} = riak_kv_get_core:response(UpdGetCore),
            NewStateData = client_reply(Reply, StateData#state{get_core = UpdGetCore2}),
            update_stats(Reply, NewStateData),
            maybe_finalize(NewStateData);
        false ->
            %% don't use new_state/2 since we do timing per state, not per message in state
            {next_state, waiting_vnode_r,  StateData#state{get_core = UpdGetCore}}
    end;
waiting_vnode_r(request_timeout, StateData = #state{trace=Trace}) ->
    ?DTRACE(Trace, ?C_GET_FSM_WAITING_R_TIMEOUT, [-2],
            ["waiting_vnode_r", "timeout"]),
    S2 = client_reply({error,timeout}, StateData),
    update_stats(timeout, S2),
    finalize(S2).

%% @private
waiting_read_repair({r, VnodeResult, Idx, _ReqId},
                    StateData = #state{get_core = GetCore, trace=Trace}) ->
    case Trace of
        true ->
            ShortCode = riak_kv_get_core:result_shortcode(VnodeResult),
            IdxStr = integer_to_list(Idx),
            ?DTRACE(?C_GET_FSM_WAITING_RR, [ShortCode],
                    ["waiting_read_repair", IdxStr]);
        _ ->
            ok
    end,
    UpdGetCore = riak_kv_get_core:add_result(Idx, VnodeResult, GetCore),
    maybe_finalize(StateData#state{get_core = UpdGetCore});
waiting_read_repair(request_timeout, StateData = #state{trace=Trace}) ->
    ?DTRACE(Trace, ?C_GET_FSM_WAITING_RR_TIMEOUT, [-2],
            ["waiting_read_repair", "timeout"]),
    finalize(StateData).

%% @private
handle_event(_Event, _StateName, StateData) ->
    {stop,badmsg,StateData}.

%% @private
handle_sync_event(_Event, _From, _StateName, StateData) ->
    {stop,badmsg,StateData}.

%% @private
handle_info(request_timeout, StateName, StateData) ->
    ?MODULE:StateName(request_timeout, StateData);
%% @private
handle_info(_Info, _StateName, StateData) ->
    {stop,badmsg,StateData}.

%% @private
terminate(Reason, _StateName, _State) ->
    Reason.

%% @private
code_change(_OldVsn, StateName, State, _Extra) -> {ok, StateName, State}.


%% ====================================================================
%% Internal functions
%% ====================================================================

%% Move to the new state, marking the time it started
new_state(StateName, StateData=#state{trace = true}) ->
    {next_state, StateName, add_timing(StateName, StateData)};
new_state(StateName, StateData) ->
    {next_state, StateName, StateData}.

%% Move to the new state, marking the time it started and trigger an immediate
%% timeout.
new_state_timeout(StateName, StateData=#state{trace = true}) ->
    {next_state, StateName, add_timing(StateName, StateData), 0};
new_state_timeout(StateName, StateData) ->
    {next_state, StateName, StateData, 0}.

maybe_finalize(StateData=#state{get_core = GetCore}) ->
    case riak_kv_get_core:has_all_results(GetCore) of
        true -> finalize(StateData);
        false -> {next_state,waiting_read_repair,StateData}
    end.

finalize(StateData=#state{get_core = GetCore, trace = Trace }) ->
    {Action, UpdGetCore} = riak_kv_get_core:final_action(GetCore),
    UpdStateData = StateData#state{get_core = UpdGetCore},
    case Action of
        delete ->
            maybe_delete(UpdStateData);
        {read_repair, Indices, RepairObj} ->
            maybe_read_repair(Indices, RepairObj, UpdStateData);
        _Nop ->
            ?DTRACE(Trace, ?C_GET_FSM_FINALIZE, [], ["finalize"]),
            ok
    end,
    {stop,normal,StateData}.

%% Maybe issue deletes if all primary nodes are available.
%% Get core will only requestion deletion if all vnodes
%% replies with the same value.
maybe_delete(StateData=#state{n = N, preflist2=Sent, trace=Trace,
                              req_id=ReqId, bkey=BKey}) ->
    %% Check sent to a perfect preflist and we can delete
    IdealNodes = [{I, Node} || {{I, Node}, primary} <- Sent],
    NotCustomN = not using_custom_n_val(StateData),
    case NotCustomN andalso (length(IdealNodes) == N) of
        true ->
            ?DTRACE(Trace, ?C_GET_FSM_MAYBE_DELETE, [1],
                    ["maybe_delete", "triggered"]),
            riak_kv_vnode:del(IdealNodes, BKey, ReqId);
        _ ->
            ?DTRACE(Trace, ?C_GET_FSM_MAYBE_DELETE, [0],
                    ["maybe_delete", "nop"]),
            nop
    end.

using_custom_n_val(#state{n=N, bucket_props=BucketProps}) ->
    case lists:keyfind(n_val, 1, BucketProps) of
        {_, N} ->
            false;
        _ ->
            true
    end.

%% based on what the get_put_monitor stats say, and a random roll, potentially
%% skip read-repriar
%% On a very busy system with many writes and many reads, it is possible to
%% get overloaded by read-repairs. By occasionally skipping read_repair we
%% can keep the load more managable; ie the only load on the system becomes
%% the gets, puts, etc.
maybe_read_repair(Indices, RepairObj, UpdStateData) ->
    HardCap = app_helper:get_env(riak_kv, read_repair_max),
    SoftCap = app_helper:get_env(riak_kv, read_repair_soft, HardCap),
    Dorr = determine_do_read_repair(SoftCap, HardCap),
    if
        Dorr ->
            read_repair(Indices, RepairObj, UpdStateData);
        true ->
            ok = riak_kv_stat:update(skipped_read_repairs),
            skipping
    end.

determine_do_read_repair(_SoftCap, HardCap) when HardCap == undefined ->
    true;
determine_do_read_repair(SoftCap, HardCap) ->
    Actual = riak_kv_util:gets_active(),
    determine_do_read_repair(SoftCap, HardCap, Actual).

determine_do_read_repair(undefined, HardCap, Actual) ->
    determine_do_read_repair(HardCap, HardCap, Actual);
determine_do_read_repair(_SoftCap, HardCap, Actual) when HardCap =< Actual ->
    false;
determine_do_read_repair(SoftCap, _HardCap, Actual) when Actual =< SoftCap ->
    true;
determine_do_read_repair(SoftCap, HardCap, Actual) ->
    Roll = roll_d100(),
    determine_do_read_repair(SoftCap, HardCap, Actual, Roll).

determine_do_read_repair(SoftCap, HardCap, Actual, Roll) ->
    AdjustedActual = Actual - SoftCap,
    AdjustedHard = HardCap - SoftCap,
    Threshold = AdjustedActual / AdjustedHard * 100,
    Threshold =< Roll.

-ifdef(TEST).
roll_d100() ->
    fsm_eqc_util:get_fake_rng(get_fsm_eqc).
-else.
% technically not a d100 as it has a 0
roll_d100() ->
    crypto:rand_uniform(0, 100).
-endif.

%% Issue read repairs for any vnodes that are out of date
read_repair(Indices, RepairObj,
            #state{req_id = ReqId, starttime = StartTime,
                   preflist2 = Sent, bkey = BKey, crdt_op = CrdtOp,
                   bucket_props = BucketProps, trace = Trace}) ->
    RepairPreflist = [{Idx, Node} || {{Idx, Node}, _Type} <- Sent,
                                     get_option(Idx, Indices) /= undefined],
    case Trace of
        true ->
            Ps = preflist_for_tracing(RepairPreflist),
            ?DTRACE(?C_GET_FSM_RR, [], Ps);
        _ ->
            ok
    end,
    riak_kv_vnode:readrepair(RepairPreflist, BKey, RepairObj, ReqId,
                             StartTime, [{returnbody, false},
                                         {bucket_props, BucketProps},
                                         {crdt_op, CrdtOp}]),
    ok = riak_kv_stat:update({read_repairs, Indices, Sent}).

get_option(Name, Options) ->
    get_option(Name, Options, undefined).

get_option(Name, Options, Default) ->
    case lists:keyfind(Name, 1, Options) of
        {_, Val} ->
            Val;
        false ->
            Default
    end.

schedule_timeout(infinity) ->
    undefined;
schedule_timeout(Timeout) ->
    erlang:send_after(Timeout, self(), request_timeout).

client_reply(Reply, StateData = #state{from = {raw, ReqId, Pid},
                                       options = Options,
                                       timing = Timing,
                                       trace = Trace}) ->
    NewTiming = riak_kv_fsm_timing:add_timing(reply, Timing),
    Msg = case get_option(details, Options, false) of
              false ->
                  {ReqId, Reply};
              [] ->
                  {ReqId, Reply};
              Details ->
                  {OkError, ObjReason} = Reply,
                  Info = client_info(Details,
                                     StateData#state{timing = NewTiming},
                                     []),
                  {ReqId, {OkError, ObjReason, Info}}
          end,
    Pid ! Msg,

    %% calculate timings here, since the trace macro needs total
    %% response time. Stuff the result in state so we don't
    %% need to calculate it again
    {ResponseUSecs, Stages} =
        riak_kv_fsm_timing:calc_timing(NewTiming),
    case Trace of
        true ->
            ShortCode = riak_kv_get_core:result_shortcode(Reply),
            ?DTRACE(?C_GET_FSM_CLIENT_REPLY,
                    [ShortCode, ResponseUSecs], ["client_reply"]);
        _ ->
            ok
    end,
    StateData#state{calculated_timings={ResponseUSecs, Stages},
                    timing = NewTiming}.

update_stats({ok, Obj}, #state{options=Options,
                               tracked_bucket = StatTracked,
                               calculated_timings={ResponseUSecs, Stages}}) ->
    %% Stat the number of siblings and the object size, and timings
    CRDTMod = get_option(crdt_op, Options),
    NumSiblings = riak_object:value_count(Obj),
    ObjFmt = riak_core_capability:get({riak_kv, object_format}, v0),
    ObjSize = riak_object:approximate_size(ObjFmt, Obj),
    Bucket = riak_object:bucket(Obj),
    ok = riak_kv_stat:update({get_fsm, Bucket, ResponseUSecs, Stages,
                              NumSiblings, ObjSize, StatTracked, CRDTMod});
update_stats(_, #state{ bkey = {Bucket, _},
                        options = Options,
                        tracked_bucket = StatTracked,
                        calculated_timings={ResponseUSecs, Stages}}) ->
    CRDTMod = get_option(crdt_op, Options),
    ok = riak_kv_stat:update({get_fsm, Bucket, ResponseUSecs, Stages,
                              undefined, undefined, StatTracked, CRDTMod}).

client_info(true, StateData, Acc) ->
    client_info(details(), StateData, Acc);
client_info([], _StateData, Acc) ->
    Acc;
client_info([timing | Rest], StateData = #state{timing=Timing}, Acc) ->
    {ResponseUsecs, Stages} = riak_kv_fsm_timing:calc_timing(Timing),
    client_info(Rest, StateData, [{response_usecs, ResponseUsecs},
                                  {stages, Stages} | Acc]);
client_info([vnodes | Rest], StateData = #state{get_core = GetCore}, Acc) ->
    Info = riak_kv_get_core:info(GetCore),
    client_info(Rest, StateData, Info ++ Acc);
client_info([Unknown | Rest], StateData, Acc) ->
    client_info(Rest, StateData, [{Unknown, unknown_detail} | Acc]).

%% Add timing information to the state
add_timing(Stage, State = #state{timing = Timing}) ->
    State#state{timing = riak_kv_fsm_timing:add_timing(Stage, Timing)}.

details() ->
    [timing,
     vnodes].

-ifdef(TEST).
-define(expect_msg(Exp,Timeout),
        ?assertEqual(Exp, receive Exp -> Exp after Timeout -> timeout end)).

%% SLF: Comment these test cases because of OTP app dependency
%%      changes: riak_kv_vnode:test_vnode/1 now relies on riak_core to
%%      be running ... eventually there's a call to
%%      riak_core_ring_manager:get_raw_ring().

determine_do_read_repair_test_() ->
    [
        {"soft cap is undefined, actual below", ?_assert(determine_do_read_repair(undefined, 7, 5))},
        {"soft cap is undefined, actual above", ?_assertNot(determine_do_read_repair(undefined, 7, 10))},
        {"soft cap is undefined, actual at", ?_assertNot(determine_do_read_repair(undefined, 7, 7))},
        {"hard cap is undefiend", ?_assert(determine_do_read_repair(3000, undefined))},
        {"actual below soft cap", ?_assert(determine_do_read_repair(3000, 7000, 2000))},
        {"actual equals soft cap", ?_assert(determine_do_read_repair(3000, 7000, 3000))},
        {"actual above hard cap", ?_assertNot(determine_do_read_repair(3000, 7000, 9000))},
        {"actaul equals hard cap", ?_assertNot(determine_do_read_repair(3000, 7000, 7000))},
        {"hard cap == soft cap, actual below", ?_assert(determine_do_read_repair(100, 100, 50))},
        {"hard cap == soft cap, actual above", ?_assertNot(determine_do_read_repair(100, 100, 150))},
        {"hard cap == soft cap, actual equals", ?_assertNot(determine_do_read_repair(100, 100, 100))},
        {"roll below threshold", ?_assertNot(determine_do_read_repair(5000, 15000, 10000, 1))},
        {"roll exactly threshold", ?_assert(determine_do_read_repair(5000, 15000, 10000, 50))},
        {"roll above threshold", ?_assert(determine_do_read_repair(5000, 15000, 10000, 70))}
    ].

-ifdef(BROKEN_EUNIT_PURITY_VIOLATION).
get_fsm_test_() ->
    {spawn, [{ setup,
               fun setup/0,
               fun cleanup/1,
               [
                fun happy_path_case/0,
                fun n_val_violation_case/0
               ]
             }]}.

setup() ->
    %% Set infinity timeout for the vnode inactivity timer so it does not
    %% try to handoff.
    application:load(riak_core),
    application:set_env(riak_core, vnode_inactivity_timeout, infinity),
    application:load(riak_kv),
    application:set_env(riak_kv, storage_backend, riak_kv_memory_backend),
    application:set_env(riak_core, default_bucket_props, [{r, quorum},
            {w, quorum}, {pr, 0}, {pw, 0}, {rw, quorum}, {n_val, 3},
            {basic_quorum, true}, {notfound_ok, false}]),

    %% Have tracer on hand to grab any traces we want
    riak_core_tracer:start_link(),
    riak_core_tracer:reset(),
    riak_core_tracer:filter([{riak_kv_vnode, readrepair}],
                   fun({trace, _Pid, call,
                        {riak_kv_vnode, readrepair,
                         [Preflist, _BKey, Obj, ReqId, _StartTime, _Options]}}) ->
                           [{rr, Preflist, Obj, ReqId}]
                   end),
    ok.

cleanup(_) ->
    dbg:stop_clear().

happy_path_case() ->
    riak_core_tracer:collect(5000),

    %% Start 3 vnodes
    Indices = [1, 2, 3],
    Preflist2 = [begin
                     {ok, Pid} = riak_kv_vnode:test_vnode(Idx),
                     {{Idx, Pid}, primary}
                 end || Idx <- Indices],
    Preflist = [IdxPid || {IdxPid,_Type} <- Preflist2],

    %% Decide on some parameters
    Bucket = <<"mybucket">>,
    Key = <<"mykey">>,
    Nval = 3,
    BucketProps = bucket_props(Bucket, Nval),

    %% Start the FSM to issue a get and  check notfound

    ReqId1 = 112381838, % erlang:phash2(erlang:now()).
    R = 2,
    Timeout = 1000,
    {ok, _FsmPid1} = test_link(ReqId1, Bucket, Key, R, Timeout, self(),
                               [{starttime, 63465712389},
                               {n, Nval},
                               {bucket_props, BucketProps},
                               {preflist2, Preflist2}]),
    ?assertEqual({error, notfound}, wait_for_reqid(ReqId1, Timeout + 1000)),

    %% Update the first two vnodes with a value
    ReqId2 = 49906465,
    Value = <<"value">>,
    Obj1 = riak_object:new(Bucket, Key, Value),
    riak_kv_vnode:put(lists:sublist(Preflist, 2), {Bucket, Key}, Obj1, ReqId2,
                      63465715958, [{bucket_props, BucketProps}], {raw, ReqId2, self()}),
    ?expect_msg({ReqId2, {w, 1, ReqId2}}, Timeout + 1000),
    ?expect_msg({ReqId2, {w, 2, ReqId2}}, Timeout + 1000),
    ?expect_msg({ReqId2, {dw, 1, ReqId2}}, Timeout + 1000),
    ?expect_msg({ReqId2, {dw, 2, ReqId2}}, Timeout + 1000),

    %% Issue a get, check value returned.
    ReqId3 = 30031523,
    {ok, _FsmPid2} = test_link(ReqId3, Bucket, Key, R, Timeout, self(),
                              [{starttime, 63465712389},
                               {n, Nval},
                               {bucket_props, BucketProps},
                               {preflist2, Preflist2}]),
    ?assertEqual({ok, Obj1}, wait_for_reqid(ReqId3, Timeout + 1000)),

    %% Check readrepair issued to third node
    ExpRRPrefList = lists:sublist(Preflist, 3, 1),
    riak_kv_test_util:wait_for_pid(_FsmPid2),
    riak_core_tracer:stop_collect(),
    ?assertEqual([{0, {rr, ExpRRPrefList, Obj1, ReqId3}}],
                 riak_core_tracer:results()).


n_val_violation_case() ->
    ReqId1 = 13210434, % erlang:phash2(erlang:now()).
    Bucket = <<"mybucket">>,
    Key = <<"badnvalkey">>,
    Nval = 3,
    R = 5,
    Timeout = 1000,
    BucketProps = bucket_props(Bucket, Nval),
    %% Fake three nodes
    Indices = [1, 2, 3],
    Preflist2 = [begin
                     {{Idx, self()}, primary}
                 end || Idx <- Indices],
    {ok, _FsmPid1} = test_link(ReqId1, Bucket, Key, R, Timeout, self(),
                               [{starttime, 63465712389},
                               {n, Nval},
                               {bucket_props, BucketProps},
                               {preflist2, Preflist2}]),
    ?assertEqual({error, {n_val_violation, 3}}, wait_for_reqid(ReqId1, Timeout + 1000)).


wait_for_reqid(ReqId, Timeout) ->
    receive
        {ReqId, Msg} -> Msg
    after Timeout ->
            {error, req_timeout}
    end.

bucket_props(Bucket, Nval) -> % riak_core_bucket:get_bucket(Bucket).
    [{name, Bucket},
     {allow_mult,false},
     {big_vclock,50},
     {chash_keyfun,{riak_core_util,chash_std_keyfun}},
     {dw,quorum},
     {last_write_wins,false},
     {linkfun,{modfun,riak_kv_wm_link_walker,mapreduce_linkfun}},
     {n_val,Nval},
     {old_vclock,86400},
     {postcommit,[]},
     {precommit,[]},
     {r,quorum},
     {rw,quorum},
     {small_vclock,50},
     {w,quorum},
     {young_vclock,20}].


-endif. % BROKEN_EUNIT_PURITY_VIOLATION
-endif.<|MERGE_RESOLUTION|>--- conflicted
+++ resolved
@@ -102,27 +102,6 @@
 %%                             in some failure cases.
 %% {notfound_ok, boolean()}  - Count notfound reponses as successful.
 %% {timeout, pos_integer() | infinity} -  Timeout for vnode responses
-<<<<<<< HEAD
--spec start_link({raw, req_id(), pid()}, binary(), binary(), options()) ->
-                        {ok, pid()} | {error, any()}.
-start_link(From, Bucket, Key, GetOptions) ->
-    case whereis(riak_kv_get_fsm_sj) of
-        undefined ->
-            %% Overload protection disabled
-            Args = [From, Bucket, Key, GetOptions, true],
-            gen_fsm:start_link(?MODULE, Args, []);
-        _ ->
-            Args = [From, Bucket, Key, GetOptions, false],
-            case sidejob_supervisor:start_child(riak_kv_get_fsm_sj,
-                                                gen_fsm, start_link,
-                                                [?MODULE, Args, []]) of
-                {error, overload} ->
-                    riak_kv_util:overload_reply(From),
-                    {error, overload};
-                {ok, Pid} ->
-                    {ok, Pid}
-            end
-=======
 -spec start({raw, req_id(), pid()}, binary(), binary(), options()) -> {ok, pid()} | {error, any()}.
 start(From, Bucket, Key, GetOptions) ->
     Args = [From, Bucket, Key, GetOptions],
@@ -134,7 +113,6 @@
             {error, overload};
         {ok, Pid} ->
             {ok, Pid}
->>>>>>> b74ba9d0
     end.
 
 %% Included for backward compatibility, in case someone is, say, passing around
