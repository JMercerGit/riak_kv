%% -------------------------------------------------------------------
%%
%% riak_get_fsm: coordination of Riak GET requests
%%
%% Copyright (c) 2007-2013 Basho Technologies, Inc.  All Rights Reserved.
%%
%% This file is provided to you under the Apache License,
%% Version 2.0 (the "License"); you may not use this file
%% except in compliance with the License.  You may obtain
%% a copy of the License at
%%
%%   http://www.apache.org/licenses/LICENSE-2.0
%%
%% Unless required by applicable law or agreed to in writing,
%% software distributed under the License is distributed on an
%% "AS IS" BASIS, WITHOUT WARRANTIES OR CONDITIONS OF ANY
%% KIND, either express or implied.  See the License for the
%% specific language governing permissions and limitations
%% under the License.
%%
%% -------------------------------------------------------------------

-module(riak_kv_get_fsm).
-behaviour(gen_fsm).
-include_lib("riak_kv_vnode.hrl").
-ifdef(TEST).
-include_lib("eunit/include/eunit.hrl").
-export([test_link/7, test_link/5]).
-endif.
-export([start/6, start_link/6, start/4, start_link/4]).
-export([init/1, handle_event/3, handle_sync_event/4,
         handle_info/3, terminate/3, code_change/4]).
-export([queue_fetch/2,
            prepare/2,
            validate/2,
            execute/2,
            waiting_vnode_r/2,
            waiting_read_repair/2]).

-type detail() :: timing |
                  vnodes.
-type details() :: [detail()].

-type option() :: {r, pos_integer()} |         %% Minimum number of successful responses
                  {pr, non_neg_integer()} |    %% Minimum number of primary vnodes participating
                  {basic_quorum, boolean()} |  %% Whether to use basic quorum (return early
                                               %% in some failure cases.
                  {notfound_ok, boolean()}  |  %% Count notfound responses as successful.
                  {timeout, pos_integer() | infinity} | %% Timeout for vnode responses
                  {details, details()} |       %% Return extra details as a 3rd element
                  {details, true} |
                  details |
                  {sloppy_quorum, boolean()} | %% default = true
                  {n_val, pos_integer()} |     %% default = bucket props
                  {crdt_op, true | undefined}. %% default = undefined

-type options() :: [option()].
-type req_id() :: non_neg_integer().
-type request_type() :: head | get | update.

-export_type([options/0, option/0]).

-record(state, {from :: {raw, req_id(), pid()},
                options=[] :: options(),
                n :: pos_integer() | undefined,
                preflist2 :: riak_core_apl:preflist_ann() |undefined,
                req_id :: non_neg_integer() | undefined,
                starttime = riak_core_util:moment() :: pos_integer(),
                get_core :: riak_kv_get_core:getcore() | undefined,
                timeout = infinity :: infinity | pos_integer(),
                tref :: reference() | undefined,
                bkey :: {riak_object:bucket(), riak_object:key()}|
                        {queue_name, riak_kv_replrtq_src:queue_name()},
                bucket_props,
                startnow :: {non_neg_integer(), non_neg_integer(), non_neg_integer()},
                get_usecs :: non_neg_integer() | undefined,
                trace = false :: boolean(),
                tracked_bucket=false :: boolean(), %% is per bucket stats enabled for this bucket
                timing = [] :: [{atom(), erlang:timestamp()}],
                calculated_timings :: {ResponseUSecs::non_neg_integer(),
                                       [{StateName::atom(), TimeUSecs::non_neg_integer()}]} | undefined,
                crdt_op :: undefined | true,
                request_type :: undefined | request_type(),
                override_vnodes = [] :: list(),
                return_tombstone = false :: boolean(),
                expected_fetchclock = false :: false | vclock:vclock()
               }).

-include("riak_kv_dtrace.hrl").

-define(DEFAULT_TIMEOUT, 60000).
-define(DEFAULT_R, default).
-define(DEFAULT_PR, 0).
-define(DEFAULT_RT, head).
-define(DEFAULT_NC, 0).
-define(QUEUE_EMPTY_LOOPS, 8).

%% ===================================================================
%% Public API
%% ===================================================================

%% In place only for backwards compatibility
start(ReqId,Bucket,Key,R,Timeout,From) ->
    start({raw, ReqId, From}, Bucket, Key, [{r, R}, {timeout, Timeout}]).

start_link(ReqId,Bucket,Key,R,Timeout,From) ->
    start({raw, ReqId, From}, Bucket, Key, [{r, R}, {timeout, Timeout}]).

%% @doc Start the get FSM - retrieve Bucket/Key with the options provided
%%
%% {r, pos_integer()}        - Minimum number of successful responses
%% {pr, non_neg_integer()}   - Minimum number of primary vnodes participating
%% {basic_quorum, boolean()} - Whether to use basic quorum (return early
%%                             in some failure cases.
%% {notfound_ok, boolean()}  - Count notfound reponses as successful.
%% {timeout, pos_integer() | infinity} -  Timeout for vnode responses
-spec start({raw, req_id(), pid()},
            queue_name|binary(), 
            binary()|riak_kv_replrtq_src:queue_name(),
            options()) -> {ok, pid()} | {error, any()}.
start(From, Bucket, Key, GetOptions) ->
    Args = [From, Bucket, Key, GetOptions],
    case sidejob_supervisor:start_child(riak_kv_get_fsm_sj,
                                        gen_fsm, start_link,
                                        [?MODULE, Args, []]) of
        {error, overload} ->
            riak_kv_util:overload_reply(From),
            {error, overload};
        {ok, Pid} ->
            {ok, Pid}
    end.

%% Included for backward compatibility, in case someone is, say, passing around
%% a riak_client instace between nodes during a rolling upgrade. The old
%% `start_link' function has been renamed `start' since it doesn't actually link
%% to the caller.
start_link(From, Bucket, Key, GetOptions) -> start(From, Bucket, Key, GetOptions).

%% ===================================================================
%% Test API
%% ===================================================================

-ifdef(TEST).

-compile({nowarn_deprecated_function, 
            [{gen_fsm, start_link, 3}]}).

%% Create a get FSM for testing.  StateProps must include
%% starttime - start time in gregorian seconds
%% n - N-value for request (is grabbed from bucket props in prepare)
%% bucket_props - bucket properties
%% preflist2 - [{{Idx,Node},primary|fallback}] preference list
%%
test_link(ReqId,Bucket,Key,R,Timeout,From,StateProps) ->
    test_link({raw, ReqId, From}, Bucket, Key, [{r, R}, {timeout, Timeout}], StateProps).

test_link(From, Bucket, Key, GetOptions, StateProps) ->
    gen_fsm:start_link(?MODULE, {test, [From, Bucket, Key, GetOptions], StateProps}, []).

-endif.

%% ====================================================================
%% gen_fsm callbacks
%% ====================================================================

%% @private
init([From, queue_name, QueueName, Options0]) ->
    StartNow = os:timestamp(),
    Options = proplists:unfold(Options0),
    StateData = #state{from = From,
                       options = Options,
                       bkey = {queue_name, QueueName},
                       timing = riak_kv_fsm_timing:add_timing(prepare, []),
                       startnow = StartNow,
                       return_tombstone = true},
    {ok, queue_fetch, StateData, 0};
init([From, Bucket, Key, Options0]) ->
    StartNow = os:timestamp(),
    Options = proplists:unfold(Options0),
    StateData = #state{from = From,
                       options = Options,
                       bkey = {Bucket, Key},
                       timing = riak_kv_fsm_timing:add_timing(prepare, []),
                       startnow = StartNow},
    Trace = app_helper:get_env(riak_kv, fsm_trace_enabled),
    case Trace of
        true ->
            riak_core_dtrace:put_tag([Bucket, $,, Key]),
            ?DTRACE(?C_GET_FSM_INIT, [], ["init"]);
        _ ->
            ok
    end,
    {ok, prepare, StateData, 0};
init({test, Args, StateProps}) ->
    %% Call normal init
    {ok, prepare, StateData, 0} = init(Args),

    %% Then tweak the state record with entries provided by StateProps
    Fields = record_info(fields, state),
    FieldPos = lists:zip(Fields, lists:seq(2, length(Fields)+1)),
    F = fun({Field, Value}, State0) ->
                Pos = get_option(Field, FieldPos),
                setelement(Pos, State0, Value)
        end,
    TestStateData = lists:foldl(F, StateData, StateProps),
    {ok, validate, TestStateData, 0}.


%% @private
queue_fetch(timeout, StateData) ->
    {queue_name, QueueName} = StateData#state.bkey,
    {raw, ReqID, Pid} = StateData#state.from,
    case riak_kv_replrtq_src:waitforpop_rtq(QueueName, ?QUEUE_EMPTY_LOOPS) of
        queue_empty ->
            Msg = {ReqID, {ok, queue_empty}},
            Pid ! Msg,
            ok = riak_kv_stat:update(ngrfetch_nofetch),
            {stop, normal, StateData};
        {Bucket, Key, ExpectedClock, to_fetch} ->
            % Do a full fetch with default n and r.  Assume the answer returned
            % is the best answer, so no need to compare with the expected
            % answer
            Timing = riak_kv_fsm_timing:add_timing(prepare, []),
            ok = riak_kv_stat:update(ngrfetch_tofetch),
            {next_state,
                prepare,
                StateData#state{bkey = {Bucket, Key},
                                timing = Timing,
                                expected_fetchclock = ExpectedClock},
                0};
        {_Bucket, _Key, _ExpectedClock, {object, Obj}} ->
            Msg = {ReqID, {ok, Obj}},
            Pid ! Msg,
            ok = riak_kv_stat:update(ngrfetch_prefetch),
            {stop, normal, StateData};
        {_Bucket, _Key, ExpectedClock, {tomb, Obj}} ->
            % A tombstone was queued - so there is no need to fetch
            Msg = {ReqID, {ok, {deleted, ExpectedClock, Obj}}},
            Pid ! Msg,
            ok = riak_kv_stat:update(ngrfetch_prefetch),
            {stop, normal, StateData}
    end.


%% @private
prepare(timeout, StateData=#state{bkey = {Bucket, Key},
                                  options=Options,
                                  trace=Trace}) ->
    ?DTRACE(Trace, ?C_GET_FSM_PREPARE, [], ["prepare"]),
    {ok, DefaultProps} = application:get_env(riak_core,
                                             default_bucket_props),
    BucketProps = riak_core_bucket:get_bucket(Bucket),
    %% typed buckets never fall back to defaults
    Props =
        case is_tuple(Bucket) of
            false ->
                lists:keymerge(1, lists:keysort(1, BucketProps),
                               lists:keysort(1, DefaultProps));
            true ->
                BucketProps
        end,

    DocIdx = riak_core_util:chash_key({Bucket, riak_kv_ts_util:pk(Key)}, BucketProps),

    Bucket_N = get_option(n_val, BucketProps),
    CrdtOp = get_option(crdt_op, Options),
    N = case get_option(n_val, Options) of
            undefined ->
                Bucket_N;
            N_val when is_integer(N_val), N_val > 0, N_val =< Bucket_N ->
                %% don't allow custom N to exceed bucket N
                N_val;
            Bad_N ->
                {error, {n_val_violation, Bad_N}}
        end,
    case N of
        {error, _} = Error ->
            StateData2 = client_reply(Error, StateData),
            {stop, normal, StateData2};
        _ ->
            StatTracked = get_option(stat_tracked, BucketProps, false),
            Preflist2 =
                case get_option(sloppy_quorum, Options) of
                    false ->
                        riak_core_apl:get_primary_apl(DocIdx, N, riak_kv);
                    _ ->
                        UpNodes = riak_core_node_watcher:nodes(riak_kv),
                        riak_core_apl:get_apl_ann(DocIdx, N, UpNodes)
                end,
            RequestType = get_default_support_request_type(?DEFAULT_RT),
            new_state_timeout(validate,
                                StateData#state{
<<<<<<< HEAD
                                  bkey = {Bucket, riak_kv_ts_util:lk(Key)},
                                  starttime=riak_core_util:moment(),
                                  n = N,
                                  bucket_props=Props,
                                  preflist2 = Preflist2,
                                  tracked_bucket = StatTracked,
                                  crdt_op = CrdtOp,
                                  request_type=RequestType,
                                  force_aae = ForceAAE})
=======
                                            starttime=riak_core_util:moment(),
                                            n = N,
                                            bucket_props=Props,
                                            preflist2 = Preflist2,
                                            tracked_bucket = StatTracked,
                                            crdt_op = CrdtOp,
                                            request_type=RequestType})
>>>>>>> 6666f658
    end.


%% @private
validate(timeout, StateData=#state{from = {raw, ReqId, _Pid}, options = Options,
                                   n = N, bucket_props = BucketProps, preflist2 = PL2,
                                   trace=Trace,
                                   expected_fetchclock = ExpClock}) ->
    ?DTRACE(Trace, ?C_GET_FSM_VALIDATE, [], ["validate"]),
    AppEnvTimeout = app_helper:get_env(riak_kv, timeout),
    Timeout = case AppEnvTimeout of
                  undefined -> get_option(timeout, Options, ?DEFAULT_TIMEOUT);
                  _ -> AppEnvTimeout
              end,
    R0 = get_option(r, Options, ?DEFAULT_R),
    PR0 = get_option(pr, Options, ?DEFAULT_PR),
    NodeConfirms0 = get_option(node_confirms, Options, default),
    R = riak_kv_util:expand_rw_value(r, R0, BucketProps, N),
    PR = riak_kv_util:expand_rw_value(pr, PR0, BucketProps, N),
    NumVnodes = length(PL2),
    NumNodes = count_nodes(PL2),
    NumPrimaries = length([x || {_,primary} <- PL2]),
    IdxType = [{Part, Type} || {{Part, _Node}, Type} <- PL2],
    NodeConfirms =
        riak_kv_util:expand_rw_value(node_confirms, NodeConfirms0,
                                        BucketProps, N),
    
    case validate_quorum(R, R0, N, PR, PR0, NodeConfirms,
                            NumPrimaries, NumVnodes, NumNodes) of
        ok ->
            BQ0 = get_option(basic_quorum, Options, default),
            FailR = erlang:max(R, PR), %% fail fast
            FailThreshold =
                case riak_kv_util:expand_value(basic_quorum, BQ0, BucketProps) of
                    true ->
                        erlang:min((N div 2)+1, % basic quorum, or
                                   (N-FailR+1)); % cannot ever get R 'ok' replies
                    _ElseFalse ->
                        N - FailR + 1 % cannot ever get R 'ok' replies
                end,
            AllowMult = get_option(allow_mult, BucketProps),
            NFOk0 = get_option(notfound_ok, Options, default),
            NotFoundOk = riak_kv_util:expand_value(notfound_ok, NFOk0, BucketProps),
            DeletedVClock = get_option(deletedvclock, Options, false),
            GetCore = riak_kv_get_core:init(N, R, PR, FailThreshold,
                                            NotFoundOk, AllowMult,
                                            DeletedVClock, IdxType,
                                            ExpClock,
                                            NodeConfirms),
            new_state_timeout(execute, StateData#state{get_core = GetCore,
                                                       timeout = Timeout,
                                                       req_id = ReqId});
        Error ->
            StateData2 = client_reply(Error, StateData),
            {stop, normal, StateData2}
    end.

%% @private
execute(timeout, StateData0=#state{timeout=Timeout,req_id=ReqId,
                                   bkey=BKey, trace=Trace,
                                   preflist2 = Preflist2,
                                   get_core = GetCore,
                                   request_type = RequestType,
                                   override_vnodes = OverVnodes}) ->
    Preflist = [IndexNode || {IndexNode, _Type} <- Preflist2],
    TRef = schedule_timeout(Timeout),
    case Trace of
        true ->
            ?DTRACE(?C_GET_FSM_EXECUTE, [], ["execute"]),
            Ps = preflist_for_tracing(Preflist),
            ?DTRACE(?C_GET_FSM_PREFLIST, [], Ps);
        _ ->
            ok
    end,
    StateData =
        case RequestType of
            head ->
                % Mark the get_core as head_merge so that when determining the
                % response in riak_get_core the specific head_merge function
                % will be used
                %
                % Send head requests to all the Preflist
                riak_kv_vnode:head(Preflist, BKey, ReqId),
                HO_GetCore = riak_kv_get_core:head_merge(GetCore),
                StateData0#state{tref=TRef, get_core = HO_GetCore};
            update ->
                % Need to send get requests, but still merge using head_merge
                % as there will still be head results in the result list, and
                % more head results  may arrive from previous HEAD request
                FetchList = lists:map(fun(Idx) ->
                                            lists:keyfind(Idx, 1, Preflist)
                                        end,
                                        OverVnodes),
                riak_kv_vnode:get(FetchList, BKey, ReqId),
                HO_GetCore = riak_kv_get_core:head_merge(GetCore),
                StateData0#state{tref=TRef, get_core = HO_GetCore};
            get ->
                % Only used if the default is switched back to start with a GET
                % not a HEAD
                riak_kv_vnode:get(Preflist, BKey, ReqId),
                StateData0#state{tref=TRef}
        end,
    new_state(waiting_vnode_r, StateData).

%% @private
waiting_vnode_r({r, VnodeResult, Idx, _ReqId},
                    StateData = #state{get_core = GetCore, trace = Trace}) ->
    case Trace of
        true ->
            ShortCode = riak_kv_get_core:result_shortcode(VnodeResult),
            IdxStr = integer_to_list(Idx),
            ?DTRACE(?C_GET_FSM_WAITING_R,
                        [ShortCode],
                        ["waiting_vnode_r", IdxStr]);
        _ ->
            ok
    end,
    % If the query has been to override_nodes will want to replace the result
    % in the result list, not just append to the result list.  The r counter
    % needs updating, regardless if primary, as in override_nodes loop we're
    % no longer bothered as quorum has been met in a previous loop
    ResNode = find_node(Idx, StateData#state.preflist2),
    UpdGetCore =
        case StateData#state.request_type of
            update ->
                
                riak_kv_get_core:update_result(Idx,
                                                VnodeResult,
                                                StateData#state.override_vnodes,
                                                ResNode,
                                                GetCore);
            _ -> 
                riak_kv_get_core:add_result(Idx, VnodeResult, ResNode, GetCore)
        end,
    case riak_kv_get_core:enough(UpdGetCore) of
        true ->
            % response(GetCore) will either call merge or head_merge. This
            % will depend on the getcore object being set to head_merge or not.
            % head_merge is used for updates or heads.
            %
            % If head merge is called a fetch return may
            % be made which is a request to update certain objects in the
            % results with bodies (i.e. by substituting a HEAD request with a
            % GET request for that vnode)
            case riak_kv_get_core:response(UpdGetCore) of
                {{fetch, IdxList}, _}  ->
                    % Trigger genuine GETs to each vnode index required to
                    % get a merged view of an object.  Hopefully should be
                    % just one
                    NewGC = riak_kv_get_core:update_init(length(IdxList),
                                                            UpdGetCore),
                    execute(timeout,
                                StateData#state{request_type = update,
                                                override_vnodes = IdxList,
                                                get_core = NewGC});
                {Reply, UpdGetCore2} ->
                    StateWithReply = StateData#state{get_core = UpdGetCore2},
                    NewStateData = client_reply(Reply, StateWithReply),
                    update_stats(Reply, NewStateData),
                    maybe_finalize(NewStateData)
            end;
        false ->
            %% don't use new_state/2 since we do timing per state, not per
            %% message in state
            {next_state,
                waiting_vnode_r,
                StateData#state{get_core = UpdGetCore}}
    end;
waiting_vnode_r(request_timeout, StateData = #state{trace=Trace}) ->
    ?DTRACE(Trace, ?C_GET_FSM_WAITING_R_TIMEOUT, [-2],
            ["waiting_vnode_r", "timeout"]),
    S2 = client_reply({error,timeout}, StateData),
    update_stats(timeout, S2),
    finalize(S2).

%% @private
waiting_read_repair({r, VnodeResult, Idx, _ReqId},
                    StateData = #state{get_core = GetCore, trace=Trace}) ->
    case Trace of
        true ->
            ShortCode = riak_kv_get_core:result_shortcode(VnodeResult),
            IdxStr = integer_to_list(Idx),
            ?DTRACE(?C_GET_FSM_WAITING_RR, [ShortCode],
                    ["waiting_read_repair", IdxStr]);
        _ ->
            ok
    end,
    ResNode = find_node(Idx, StateData#state.preflist2),
    UpdGetCore =
        riak_kv_get_core:add_result(Idx, VnodeResult, ResNode, GetCore),
    maybe_finalize(StateData#state{get_core = UpdGetCore});
waiting_read_repair(request_timeout, StateData = #state{trace=Trace}) ->
    ?DTRACE(Trace, ?C_GET_FSM_WAITING_RR_TIMEOUT, [-2],
            ["waiting_read_repair", "timeout"]),
    finalize(StateData).

%% @private
handle_event(_Event, _StateName, StateData) ->
    {stop,badmsg,StateData}.

%% @private
handle_sync_event(_Event, _From, _StateName, StateData) ->
    {stop,badmsg,StateData}.

%% @private
handle_info(request_timeout, StateName, StateData) ->
    ?MODULE:StateName(request_timeout, StateData);
%% @private
handle_info(_Info, _StateName, StateData) ->
    {stop,badmsg,StateData}.

%% @private
terminate(Reason, _StateName, _State) ->
    Reason.

%% @private
code_change(_OldVsn, StateName, State, _Extra) -> {ok, StateName, State}.


%% ====================================================================
%% Internal functions
%% ====================================================================

%% @private validate the quorum values
%% {error, Message} or ok
validate_quorum(R, ROpt, _N, _PR, _PROpt, _NodeConfirms,
                _NumPrimaries, _NumVnodes, _NumNodes) when R =:= error ->
    {error, {r_val_violation, ROpt}};
validate_quorum(R, _ROpt, N, _PR, _PROpt, _NodeConfirms,
                _NumPrimaries, _NumVnodes, _NumNodes) when R > N ->
    {error, {n_val_violation, N}};
validate_quorum(_R, _ROpt, _N, PR, PROpt, _NodeConfirms,
                _NumPrimaries, _NumVnodes, _NumNodes) when PR =:= error ->
    {error, {pr_val_violation, PROpt}};
validate_quorum(_R, _ROpt,  N, PR, _PROpt, _NodeConfirms,
                _NumPrimaries, _NumVnodes, _NumNodes) when PR > N ->
    {error, {n_val_violation, N}};
validate_quorum(_R, _ROpt, _N, PR, _PROpt, _NodeConfirms,
                NumPrimaries, _NumVnodes, _NumNodes) when PR > NumPrimaries ->
    {error, {pr_val_unsatisfied, PR, NumPrimaries}};
validate_quorum(R, _ROpt, _N, _PR, _PROpt, _NodeConfirms,
                _NumPrimaries, NumVnodes, _NumNodes) when R > NumVnodes ->
    {error, {insufficient_vnodes, NumVnodes, need, R}};
validate_quorum(_R, _ROpt, _N, _PR, _PROpt, NodeConfirms,
                _NumPrimaries, _NumVnodes, NumNodes)
                                                when NodeConfirms > NumNodes ->
    {error, {insufficient_nodes, NumNodes, need, NodeConfirms}};
validate_quorum(_R, _ROpt, _N, _PR, _PROpt, _NodeConfirms, 
                _NumPrimaries, _NumVnodes, _NumNodes) ->
    ok.

count_nodes(Preflist) ->
    CountFun = 
        fun({{_Idx, Node}, _PriFall}, Acc) ->
            case lists:member(Node, Acc) of
                true -> Acc;
                false -> [Node|Acc]
            end
        end,
    length(lists:foldl(CountFun, [], Preflist)).


find_node(Idx, Preflist) ->
    {Idx, Node} =
        lists:keyfind(Idx,
                        1,
                        lists:map(fun(T) -> element(1, T) end, Preflist)),
    Node.

%% @private calculate a concatenated preflist for tracing macro
preflist_for_tracing(Preflist) ->
    %% TODO: We can see entire preflist (more than 4 nodes) if we concatenate
    %%       all info into a single string.
    [if is_atom(Nd) ->
             [atom_to_list(Nd), $,, integer_to_list(Idx)];
        true ->
             <<>>                          % eunit test
     end || {Idx, Nd} <- lists:sublist(Preflist, 4)].


%% Move to the new state, marking the time it started
new_state(StateName, StateData=#state{trace = true}) ->
    {next_state, StateName, add_timing(StateName, StateData)};
new_state(StateName, StateData) ->
    {next_state, StateName, StateData}.

%% Move to the new state, marking the time it started and trigger an immediate
%% timeout.
new_state_timeout(StateName, StateData=#state{trace = true}) ->
    {next_state, StateName, add_timing(StateName, StateData), 0};
new_state_timeout(StateName, StateData) ->
    {next_state, StateName, StateData, 0}.

maybe_finalize(StateData=#state{get_core = GetCore}) ->
    case riak_kv_get_core:has_all_results(GetCore) of
        true -> finalize(StateData);
        false -> {next_state,waiting_read_repair,StateData}
    end.

finalize(StateData=#state{get_core = GetCore, trace = Trace}) ->
    {Action, UpdGetCore} = riak_kv_get_core:final_action(GetCore),
    UpdStateData = StateData#state{get_core = UpdGetCore},
    case Action of
        delete ->
            maybe_delete(UpdStateData);
        {read_repair, Indices, RepairObj} ->
            maybe_read_repair(Indices, RepairObj, UpdStateData);
        _Nop ->
            ?DTRACE(Trace, ?C_GET_FSM_FINALIZE, [], ["finalize"]),
            ok
    end,
    {stop,normal,StateData}.


%% Maybe issue deletes if all primary nodes are available.
%% Get core will only requestion deletion if all vnodes
%% replies with the same value.
maybe_delete(StateData=#state{n = N, preflist2=Sent, trace=Trace,
                              req_id=ReqId, bkey=BKey}) ->
    %% Check sent to a perfect preflist and we can delete
    IdealNodes = [{I, Node} || {{I, Node}, primary} <- Sent],
    NotCustomN = not using_custom_n_val(StateData),
    case NotCustomN andalso (length(IdealNodes) == N) of
        true ->
            ?DTRACE(Trace, ?C_GET_FSM_MAYBE_DELETE, [1],
                    ["maybe_delete", "triggered"]),
            riak_kv_vnode:del(IdealNodes, BKey, ReqId);
        _ ->
            ?DTRACE(Trace, ?C_GET_FSM_MAYBE_DELETE, [0],
                    ["maybe_delete", "nop"]),
            nop
    end.

using_custom_n_val(#state{n=N, bucket_props=BucketProps}) ->
    case lists:keyfind(n_val, 1, BucketProps) of
        {_, N} ->
            false;
        _ ->
            true
    end.

%% based on what the get_put_monitor stats say, and a random roll, potentially
%% skip read-repriar
%% On a very busy system with many writes and many reads, it is possible to
%% get overloaded by read-repairs. By occasionally skipping read_repair we
%% can keep the load more managable; ie the only load on the system becomes
%% the gets, puts, etc.
maybe_read_repair(Indices, RepairObj, UpdStateData) ->
    HardCap = app_helper:get_env(riak_kv, read_repair_max),
    SoftCap = app_helper:get_env(riak_kv, read_repair_soft, HardCap),
    Dorr = determine_do_read_repair(SoftCap, HardCap),
    if
        Dorr ->
            read_repair(Indices, RepairObj, UpdStateData);
        true ->
            ok = riak_kv_stat:update(skipped_read_repairs),
            skipping
    end.

determine_do_read_repair(_SoftCap, HardCap) when HardCap == undefined ->
    true;
determine_do_read_repair(SoftCap, HardCap) ->
    Actual = riak_kv_util:gets_active(),
    determine_do_read_repair(SoftCap, HardCap, Actual).

determine_do_read_repair(undefined, HardCap, Actual) ->
    determine_do_read_repair(HardCap, HardCap, Actual);
determine_do_read_repair(_SoftCap, HardCap, Actual) when HardCap =< Actual ->
    false;
determine_do_read_repair(SoftCap, _HardCap, Actual) when Actual =< SoftCap ->
    true;
determine_do_read_repair(SoftCap, HardCap, Actual) ->
    Roll = roll_d100(),
    determine_do_read_repair(SoftCap, HardCap, Actual, Roll).

determine_do_read_repair(SoftCap, HardCap, Actual, Roll) ->
    AdjustedActual = Actual - SoftCap,
    AdjustedHard = HardCap - SoftCap,
    Threshold = AdjustedActual / AdjustedHard * 100,
    Threshold =< Roll.

-ifdef(TEST).
roll_d100() ->
    fsm_eqc_util:get_fake_rng(get_fsm_eqc).
-else.
% technically not a d100 as it has a 0
roll_d100() ->
    rand:uniform(101) - 1.
-endif.

%% Issue read repairs for any vnodes that are out of date
read_repair(Indices, RepairObj,
            #state{req_id = ReqId, starttime = StartTime,
                   preflist2 = Sent, bkey = BKey, crdt_op = CrdtOp,
                   bucket_props = BucketProps, trace = Trace}) ->
    RepairPreflist = [{Idx, Node} || {{Idx, Node}, _Type} <- Sent,
                                     get_option(Idx, Indices) /= undefined],
    case Trace of
        true ->
            Ps = preflist_for_tracing(RepairPreflist),
            ?DTRACE(?C_GET_FSM_RR, [], Ps);
        _ ->
            ok
    end,
    riak_kv_vnode:readrepair(RepairPreflist, BKey, RepairObj, ReqId,
                             StartTime, [{returnbody, false},
                                         {bucket_props, BucketProps},
                                         {crdt_op, CrdtOp}]),
    ok = riak_kv_stat:update({read_repairs, Indices, Sent}).

get_option(Name, Options) ->
    get_option(Name, Options, undefined).

get_option(Name, Options, Default) ->
    case lists:keyfind(Name, 1, Options) of
        {_, Val} ->
            Val;
        false ->
            Default
    end.

schedule_timeout(infinity) ->
    undefined;
schedule_timeout(Timeout) ->
    erlang:send_after(Timeout, self(), request_timeout).

client_reply(Reply0, StateData = #state{from = {raw, ReqId, Pid},
                                       options = Options,
                                       timing = Timing,
                                       trace = Trace}) ->
    NewTiming = riak_kv_fsm_timing:add_timing(reply, Timing),

    % For the fetch style get, the underlying tombstone object needs to be
    % returned for replication.  However, a normal GET is not expecting that
    % format - so only return {error, {deleted, VClock}} for backwards
    % compatability
    Reply = 
        case Reply0 of
            {error, {deleted, TombClock, TombStone}} ->
                case StateData#state.return_tombstone of
                    true ->
                        {ok, {deleted, TombClock, TombStone}};
                    false ->
                        {error, {deleted, TombClock}}
                end;
            _ ->
                Reply0
        end,
    Msg = case get_option(details, Options, false) of
              false ->
                  {ReqId, Reply};
              [] ->
                  {ReqId, Reply};
              Details ->
                  {OkError, ObjReason} = Reply,
                  Info = client_info(Details,
                                     StateData#state{timing = NewTiming},
                                     []),
                  {ReqId, {OkError, ObjReason, Info}}
          end,
    Pid ! Msg,

    %% calculate timings here, since the trace macro needs total
    %% response time. Stuff the result in state so we don't
    %% need to calculate it again
    {ResponseUSecs, Stages} =
        riak_kv_fsm_timing:calc_timing(NewTiming),
    case Trace of
        true ->
            ShortCode = riak_kv_get_core:result_shortcode(Reply),
            ?DTRACE(?C_GET_FSM_CLIENT_REPLY,
                    [ShortCode, ResponseUSecs], ["client_reply"]);
        _ ->
            ok
    end,
    StateData#state{calculated_timings={ResponseUSecs, Stages},
                    timing = NewTiming}.

update_stats({ok, Obj}, #state{options=Options,
                               tracked_bucket = StatTracked,
                               calculated_timings={ResponseUSecs, Stages}}) ->
    %% Stat the number of siblings and the object size, and timings
    CRDTMod = get_option(crdt_op, Options),
    NumSiblings = riak_object:value_count(Obj),
    ObjFmt = riak_core_capability:get({riak_kv, object_format}, v0),
    ObjSize = riak_object:approximate_size(ObjFmt, Obj),
    Bucket = riak_object:bucket(Obj),
    ok = riak_kv_stat:update({get_fsm, Bucket, ResponseUSecs, Stages,
                              NumSiblings, ObjSize, StatTracked, CRDTMod});
update_stats(_, #state{ bkey = {Bucket, _},
                        options = Options,
                        tracked_bucket = StatTracked,
                        calculated_timings={ResponseUSecs, Stages}}) ->
    CRDTMod = get_option(crdt_op, Options),
    ok = riak_kv_stat:update({get_fsm, Bucket, ResponseUSecs, Stages,
                              undefined, undefined, StatTracked, CRDTMod}).

client_info(true, StateData, Acc) ->
    client_info(details(), StateData, Acc);
client_info([], _StateData, Acc) ->
    Acc;
client_info([timing | Rest], StateData = #state{timing=Timing}, Acc) ->
    {ResponseUsecs, Stages} = riak_kv_fsm_timing:calc_timing(Timing),
    client_info(Rest, StateData, [{response_usecs, ResponseUsecs},
                                  {stages, Stages} | Acc]);
client_info([vnodes | Rest], StateData = #state{get_core = GetCore}, Acc) ->
    Info = riak_kv_get_core:info(GetCore),
    client_info(Rest, StateData, Info ++ Acc);
client_info([Unknown | Rest], StateData, Acc) ->
    client_info(Rest, StateData, [{Unknown, unknown_detail} | Acc]).

%% Add timing information to the state
add_timing(Stage, State = #state{timing = Timing}) ->
    State#state{timing = riak_kv_fsm_timing:add_timing(Stage, Timing)}.

details() ->
    [timing,
     vnodes].

-spec get_default_support_request_type(Default::request_type()) -> request_type().
get_default_support_request_type(Default) ->
    Type = riak_core_capability:get({riak_kv, get_request_type}, Default),
    Type.

-ifdef(TEST).
-define(expect_msg(Exp,Timeout),
        ?assertEqual(Exp, receive Exp -> Exp after Timeout -> timeout end)).

node_count_test() ->
    PL1 = [{{0, "a"}, primary}, {{1, "b"}, fallback}, {{2, "c"}, fallback}],
    PL2 = [{{0, "a"}, primary}, {{1, "a"}, fallback}, {{2, "a"}, fallback}],
    ?assertEqual(3, count_nodes(PL1)),
    ?assertEqual(1, count_nodes(PL2)).

%% SLF: Comment these test cases because of OTP app dependency
%%      changes: riak_kv_vnode:test_vnode/1 now relies on riak_core to
%%      be running ... eventually there's a call to
%%      riak_core_ring_manager:get_raw_ring().

determine_do_read_repair_test_() ->
    [
        {"soft cap is undefined, actual below", ?_assert(determine_do_read_repair(undefined, 7, 5))},
        {"soft cap is undefined, actual above", ?_assertNot(determine_do_read_repair(undefined, 7, 10))},
        {"soft cap is undefined, actual at", ?_assertNot(determine_do_read_repair(undefined, 7, 7))},
        {"hard cap is undefiend", ?_assert(determine_do_read_repair(3000, undefined))},
        {"actual below soft cap", ?_assert(determine_do_read_repair(3000, 7000, 2000))},
        {"actual equals soft cap", ?_assert(determine_do_read_repair(3000, 7000, 3000))},
        {"actual above hard cap", ?_assertNot(determine_do_read_repair(3000, 7000, 9000))},
        {"actaul equals hard cap", ?_assertNot(determine_do_read_repair(3000, 7000, 7000))},
        {"hard cap == soft cap, actual below", ?_assert(determine_do_read_repair(100, 100, 50))},
        {"hard cap == soft cap, actual above", ?_assertNot(determine_do_read_repair(100, 100, 150))},
        {"hard cap == soft cap, actual equals", ?_assertNot(determine_do_read_repair(100, 100, 100))},
        {"roll below threshold", ?_assertNot(determine_do_read_repair(5000, 15000, 10000, 1))},
        {"roll exactly threshold", ?_assert(determine_do_read_repair(5000, 15000, 10000, 50))},
        {"roll above threshold", ?_assert(determine_do_read_repair(5000, 15000, 10000, 70))}
    ].

-ifdef(BROKEN_EUNIT_PURITY_VIOLATION).
get_fsm_test_() ->
    {spawn, [{ setup,
               fun setup/0,
               fun cleanup/1,
               [
                fun happy_path_case/0,
                fun n_val_violation_case/0
               ]
             }]}.

setup() ->
    %% Set infinity timeout for the vnode inactivity timer so it does not
    %% try to handoff.
    application:load(riak_core),
    application:set_env(riak_core, vnode_inactivity_timeout, infinity),
    application:load(riak_kv),
    application:set_env(riak_kv, storage_backend, riak_kv_memory_backend),
    application:set_env(riak_core, default_bucket_props, [{r, quorum},
            {w, quorum}, {pr, 0}, {pw, 0}, {rw, quorum}, {n_val, 3},
            {basic_quorum, true}, {notfound_ok, false}]),

    %% Have tracer on hand to grab any traces we want
    riak_core_tracer:start_link(),
    riak_core_tracer:reset(),
    riak_core_tracer:filter([{riak_kv_vnode, readrepair}],
                   fun({trace, _Pid, call,
                        {riak_kv_vnode, readrepair,
                         [Preflist, _BKey, Obj, ReqId, _StartTime, _Options]}}) ->
                           [{rr, Preflist, Obj, ReqId}]
                   end),
    ok.

cleanup(_) ->
    dbg:stop_clear().

happy_path_case() ->
    riak_core_tracer:collect(5000),

    %% Start 3 vnodes
    Indices = [1, 2, 3],
    Preflist2 = [begin
                     {ok, Pid} = riak_kv_vnode:test_vnode(Idx),
                     {{Idx, Pid}, primary}
                 end || Idx <- Indices],
    Preflist = [IdxPid || {IdxPid,_Type} <- Preflist2],

    %% Decide on some parameters
    Bucket = <<"mybucket">>,
    Key = <<"mykey">>,
    Nval = 3,
    BucketProps = bucket_props(Bucket, Nval),

    %% Start the FSM to issue a get and  check notfound

    ReqId1 = 112381838, % erlang:phash2(erlang:now()).
    R = 2,
    Timeout = 1000,
    {ok, _FsmPid1} = test_link(ReqId1, Bucket, Key, R, Timeout, self(),
                               [{starttime, 63465712389},
                               {n, Nval},
                               {bucket_props, BucketProps},
                               {preflist2, Preflist2}]),
    ?assertEqual({error, notfound}, wait_for_reqid(ReqId1, Timeout + 1000)),

    %% Update the first two vnodes with a value
    ReqId2 = 49906465,
    Value = <<"value">>,
    Obj1 = riak_object:new(Bucket, Key, Value),
    riak_kv_vnode:put(lists:sublist(Preflist, 2), {Bucket, Key}, Obj1, ReqId2,
                      63465715958, [{bucket_props, BucketProps}], {raw, ReqId2, self()}),
    ?expect_msg({ReqId2, {w, 1, ReqId2}}, Timeout + 1000),
    ?expect_msg({ReqId2, {w, 2, ReqId2}}, Timeout + 1000),
    ?expect_msg({ReqId2, {dw, 1, ReqId2}}, Timeout + 1000),
    ?expect_msg({ReqId2, {dw, 2, ReqId2}}, Timeout + 1000),

    %% Issue a get, check value returned.
    ReqId3 = 30031523,
    {ok, _FsmPid2} = test_link(ReqId3, Bucket, Key, R, Timeout, self(),
                              [{starttime, 63465712389},
                               {n, Nval},
                               {bucket_props, BucketProps},
                               {preflist2, Preflist2}]),
    ?assertEqual({ok, Obj1}, wait_for_reqid(ReqId3, Timeout + 1000)),

    %% Check readrepair issued to third node
    ExpRRPrefList = lists:sublist(Preflist, 3, 1),
    riak_kv_test_util:wait_for_pid(_FsmPid2),
    riak_core_tracer:stop_collect(),
    ?assertEqual([{0, {rr, ExpRRPrefList, Obj1, ReqId3}}],
                 riak_core_tracer:results()).


n_val_violation_case() ->
    ReqId1 = 13210434, % erlang:phash2(erlang:now()).
    Bucket = <<"mybucket">>,
    Key = <<"badnvalkey">>,
    Nval = 3,
    R = 5,
    Timeout = 1000,
    BucketProps = bucket_props(Bucket, Nval),
    %% Fake three nodes
    Indices = [1, 2, 3],
    Preflist2 = [begin
                     {{Idx, self()}, primary}
                 end || Idx <- Indices],
    {ok, _FsmPid1} = test_link(ReqId1, Bucket, Key, R, Timeout, self(),
                               [{starttime, 63465712389},
                               {n, Nval},
                               {bucket_props, BucketProps},
                               {preflist2, Preflist2}]),
    ?assertEqual({error, {n_val_violation, 3}}, wait_for_reqid(ReqId1, Timeout + 1000)).


wait_for_reqid(ReqId, Timeout) ->
    receive
        {ReqId, Msg} -> Msg
    after Timeout ->
            {error, req_timeout}
    end.

bucket_props(Bucket, Nval) -> % riak_core_bucket:get_bucket(Bucket).
    [{name, Bucket},
     {allow_mult,false},
     {big_vclock,50},
     {chash_keyfun,{riak_core_util,chash_std_keyfun}},
     {dw,quorum},
     {last_write_wins,false},
     {linkfun,{modfun,riak_kv_wm_link_walker,mapreduce_linkfun}},
     {n_val,Nval},
     {old_vclock,86400},
     {postcommit,[]},
     {precommit,[]},
     {r,quorum},
     {rw,quorum},
     {small_vclock,50},
     {w,quorum},
     {young_vclock,20}].


-endif. % BROKEN_EUNIT_PURITY_VIOLATION
-endif.<|MERGE_RESOLUTION|>--- conflicted
+++ resolved
@@ -115,7 +115,7 @@
 %% {notfound_ok, boolean()}  - Count notfound reponses as successful.
 %% {timeout, pos_integer() | infinity} -  Timeout for vnode responses
 -spec start({raw, req_id(), pid()},
-            queue_name|binary(), 
+            queue_name|binary(),
             binary()|riak_kv_replrtq_src:queue_name(),
             options()) -> {ok, pid()} | {error, any()}.
 start(From, Bucket, Key, GetOptions) ->
@@ -142,7 +142,7 @@
 
 -ifdef(TEST).
 
--compile({nowarn_deprecated_function, 
+-compile({nowarn_deprecated_function,
             [{gen_fsm, start_link, 3}]}).
 
 %% Create a get FSM for testing.  StateProps must include
@@ -289,26 +289,15 @@
                 end,
             RequestType = get_default_support_request_type(?DEFAULT_RT),
             new_state_timeout(validate,
-                                StateData#state{
-<<<<<<< HEAD
-                                  bkey = {Bucket, riak_kv_ts_util:lk(Key)},
-                                  starttime=riak_core_util:moment(),
-                                  n = N,
-                                  bucket_props=Props,
-                                  preflist2 = Preflist2,
-                                  tracked_bucket = StatTracked,
-                                  crdt_op = CrdtOp,
-                                  request_type=RequestType,
-                                  force_aae = ForceAAE})
-=======
-                                            starttime=riak_core_util:moment(),
-                                            n = N,
-                                            bucket_props=Props,
-                                            preflist2 = Preflist2,
-                                            tracked_bucket = StatTracked,
-                                            crdt_op = CrdtOp,
-                                            request_type=RequestType})
->>>>>>> 6666f658
+                              StateData#state{
+                                bkey = {Bucket, riak_kv_ts_util:lk(Key)},
+                                starttime=riak_core_util:moment(),
+                                n = N,
+                                bucket_props=Props,
+                                preflist2 = Preflist2,
+                                tracked_bucket = StatTracked,
+                                crdt_op = CrdtOp,
+                                request_type=RequestType})
     end.
 
 
@@ -335,7 +324,7 @@
     NodeConfirms =
         riak_kv_util:expand_rw_value(node_confirms, NodeConfirms0,
                                         BucketProps, N),
-    
+
     case validate_quorum(R, R0, N, PR, PR0, NodeConfirms,
                             NumPrimaries, NumVnodes, NumNodes) of
         ok ->
@@ -434,13 +423,13 @@
     UpdGetCore =
         case StateData#state.request_type of
             update ->
-                
+
                 riak_kv_get_core:update_result(Idx,
                                                 VnodeResult,
                                                 StateData#state.override_vnodes,
                                                 ResNode,
                                                 GetCore);
-            _ -> 
+            _ ->
                 riak_kv_get_core:add_result(Idx, VnodeResult, ResNode, GetCore)
         end,
     case riak_kv_get_core:enough(UpdGetCore) of
@@ -556,12 +545,12 @@
                 _NumPrimaries, _NumVnodes, NumNodes)
                                                 when NodeConfirms > NumNodes ->
     {error, {insufficient_nodes, NumNodes, need, NodeConfirms}};
-validate_quorum(_R, _ROpt, _N, _PR, _PROpt, _NodeConfirms, 
+validate_quorum(_R, _ROpt, _N, _PR, _PROpt, _NodeConfirms,
                 _NumPrimaries, _NumVnodes, _NumNodes) ->
     ok.
 
 count_nodes(Preflist) ->
-    CountFun = 
+    CountFun =
         fun({{_Idx, Node}, _PriFall}, Acc) ->
             case lists:member(Node, Acc) of
                 true -> Acc;
@@ -745,7 +734,7 @@
     % returned for replication.  However, a normal GET is not expecting that
     % format - so only return {error, {deleted, VClock}} for backwards
     % compatability
-    Reply = 
+    Reply =
         case Reply0 of
             {error, {deleted, TombClock, TombStone}} ->
                 case StateData#state.return_tombstone of
