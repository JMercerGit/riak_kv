%% -*- erlang -*-
{src_dirs, ["./priv/tracers", "./src"]}.
{cover_enabled, false}.
{edoc_opts, [{preprocess, true}]}.
{erl_opts, [warnings_as_errors,
            {parse_transform, lager_transform},
            {lager_extra_sinks, [object]},
            {src_dirs, ["src", "priv/tracers"]},
            {platform_define, "^[0-9]+", namespaced_types},
            {platform_define, "^[0-9]+", set_env_options},
            {platform_define, "^R15", "old_hash"},
            {d, 'TEST_FS2_BACKEND_IN_RIAK_KV'}]}.


{eunit_opts, [no_tty, {report, {unite_compact, []}}]}.

{xref_checks, []}.
%% XXX yz_kv is here becase Ryan has not yet made a generic hook interface for object modification
%% XXX yz_stat is here for similar reasons -- we do not yet support dynamic stat hooks
%% XXX object is here because it's a new Lager sync
{xref_queries, [{"(XC - UC) || (XU - X - B - \"(cluster_info|dtrace|yz_kv|yz_stat|object)\" : Mod)", []}]}.

{erl_first_files, [
                   "src/riak_kv_backend.erl"
                  ]}.

{deps, [
        {sidejob,          ".*", {git, "https://github.com/basho/sidejob.git",        {tag,    "2.0.1"}}},
        {erlang_js,        ".*", {git, "https://github.com/basho/erlang_js.git",      {tag,    "1.3.0"}}},
        {bitcask,          ".*", {git, "https://github.com/basho/bitcask.git",        {tag,    "2.0.6"}}},
        {eper,             ".*", {git, "https://github.com/basho/eper.git",           {tag,    "0.97.5p1"}}},
        {sext,             ".*", {git, "https://github.com/basho/sext.git",           {tag,    "1.1p6"}}},
<<<<<<< HEAD
        {riak_pipe,        ".*", {git, "https://github.com/basho/riak_pipe.git",      {tag,    "riak_ts-1.5.0"}}},
        {riak_api,         ".*", {git, "https://github.com/basho/riak_api.git",       {tag,    "riak_ts-1.5.0"}}},
        {riak_dt,          ".*", {git, "https://github.com/basho/riak_dt.git",        {tag,    "2.1.3"}}},
        {msgpack,          ".*", {git, "https://github.com/basho/msgpack-erlang.git", {tag,    "0.3.5"}}},
        {riak_ql,          ".*", {git, "https://github.com/basho/riak_ql.git",        {tag,    "1.5.0"}}},
=======
        {riak_pipe,        ".*", {git, "https://github.com/basho/riak_pipe.git",      {branch, "riak_ts-integration-1.5.2"}}},
        {riak_api,         ".*", {git, "https://github.com/basho/riak_api.git",       {branch, "riak_ts-integration-1.5.2"}}},
        {riak_dt,          ".*", {git, "https://github.com/basho/riak_dt.git",        {tag,    "2.1.3"}}},
        {msgpack,          ".*", {git, "https://github.com/basho/msgpack-erlang.git", {tag,    "0.3.5"}}},
        {riak_ql,          ".*", {git, "https://github.com/basho/riak_ql.git",        {branch, "integration-1.5.2"}}},
>>>>>>> 5e726af9
        {jam,              ".*", {git, "https://github.com/basho/jam.git",            {tag,    "1.0.0"}}},
        {eunit_formatters, ".*", {git, "https://github.com/basho/eunit_formatters",   {tag,    "0.1.2"}}},
        {hyper,            ".*", {git, "https://github.com/basho/hyper",              {tag,    "1.0.0"}}}
       ]}.<|MERGE_RESOLUTION|>--- conflicted
+++ resolved
@@ -30,19 +30,11 @@
         {bitcask,          ".*", {git, "https://github.com/basho/bitcask.git",        {tag,    "2.0.6"}}},
         {eper,             ".*", {git, "https://github.com/basho/eper.git",           {tag,    "0.97.5p1"}}},
         {sext,             ".*", {git, "https://github.com/basho/sext.git",           {tag,    "1.1p6"}}},
-<<<<<<< HEAD
-        {riak_pipe,        ".*", {git, "https://github.com/basho/riak_pipe.git",      {tag,    "riak_ts-1.5.0"}}},
-        {riak_api,         ".*", {git, "https://github.com/basho/riak_api.git",       {tag,    "riak_ts-1.5.0"}}},
+        {riak_pipe,        ".*", {git, "https://github.com/basho/riak_pipe.git",      {branch, "riak_ts-develop-1.5"}}},
+        {riak_api,         ".*", {git, "https://github.com/basho/riak_api.git",       {branch, "riak_ts-develop-1.5"}}},
         {riak_dt,          ".*", {git, "https://github.com/basho/riak_dt.git",        {tag,    "2.1.3"}}},
         {msgpack,          ".*", {git, "https://github.com/basho/msgpack-erlang.git", {tag,    "0.3.5"}}},
-        {riak_ql,          ".*", {git, "https://github.com/basho/riak_ql.git",        {tag,    "1.5.0"}}},
-=======
-        {riak_pipe,        ".*", {git, "https://github.com/basho/riak_pipe.git",      {branch, "riak_ts-integration-1.5.2"}}},
-        {riak_api,         ".*", {git, "https://github.com/basho/riak_api.git",       {branch, "riak_ts-integration-1.5.2"}}},
-        {riak_dt,          ".*", {git, "https://github.com/basho/riak_dt.git",        {tag,    "2.1.3"}}},
-        {msgpack,          ".*", {git, "https://github.com/basho/msgpack-erlang.git", {tag,    "0.3.5"}}},
-        {riak_ql,          ".*", {git, "https://github.com/basho/riak_ql.git",        {branch, "integration-1.5.2"}}},
->>>>>>> 5e726af9
+        {riak_ql,          ".*", {git, "https://github.com/basho/riak_ql.git",        {branch, "develop-1.5"}}},
         {jam,              ".*", {git, "https://github.com/basho/jam.git",            {tag,    "1.0.0"}}},
         {eunit_formatters, ".*", {git, "https://github.com/basho/eunit_formatters",   {tag,    "0.1.2"}}},
         {hyper,            ".*", {git, "https://github.com/basho/hyper",              {tag,    "1.0.0"}}}
