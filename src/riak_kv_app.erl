--- conflicted
+++ resolved
@@ -41,13 +41,9 @@
                    {riak_kv_pb_coverage, 70, 71}, %% coverage requests
                    {riak_kv_pb_crdt, 80, 83}, %% CRDT requests
                    {riak_kv_pb_aaefold, 210, 231}, %% AAE Fold requests
-<<<<<<< HEAD
-                   {riak_kv_pb_object, 202, 205}, %% Object Fetch Request
                    {riak_kv_pb_ts, 90, 103}, %% time series PB requests
-                   {riak_kv_ttb_ts, 104, 104} %% time series TTB requests
-=======
+                   {riak_kv_ttb_ts, 104, 104}, %% time series TTB requests
                    {riak_kv_pb_object, 202, 207} %% NextGen Repl RTQ
->>>>>>> 88678ade
                   ]).
 -define(MAX_FLUSH_PUT_FSM_RETRIES, 10).
 
