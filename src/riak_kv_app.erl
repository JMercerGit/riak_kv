--- conflicted
+++ resolved
@@ -41,13 +41,9 @@
                    {riak_kv_pb_coverage, 70, 71}, %% coverage requests
                    {riak_kv_pb_crdt, 80, 83}, %% CRDT requests
                    {riak_kv_pb_aaefold, 210, 231}, %% AAE Fold requests
-<<<<<<< HEAD
-                   {riak_kv_pb_object, 202, 203}, %% Object Fetch Request
+                   {riak_kv_pb_object, 202, 205}, %% Object Fetch Request
                    {riak_kv_pb_ts, 90, 103}, %% time series PB requests
                    {riak_kv_ttb_ts, 104, 104} %% time series TTB requests
-=======
-                   {riak_kv_pb_object, 202, 205} %% Object Fetch/Push Request
->>>>>>> 6666f658
                   ]).
 -define(MAX_FLUSH_PUT_FSM_RETRIES, 10).
 
@@ -135,24 +131,9 @@
     %% Check the storage backend
     StorageBackend = app_helper:get_env(riak_kv, storage_backend),
     case code:ensure_loaded(StorageBackend) of
-<<<<<<< HEAD
-        {error, embedded} ->
-            case code:load_file(StorageBackend) of
-                {error, LoadReason} ->
-                    lager:critical("storage_backend ~p is non-loadable: ~p.",
-                                   [StorageBackend, LoadReason]),
-                    throw({error, invalid_storage_backend});
-                {module, _} ->
-                    ok
-            end;
-        {error, EnsureReason} ->
-            lager:critical("storage_backend ~p is non-loadable: ~p.",
-                           [StorageBackend, EnsureReason]),
-=======
         {error,nofile} ->
             ?LOG_CRITICAL("storage_backend ~p is non-loadable.",
                            [StorageBackend]),
->>>>>>> 6666f658
             throw({error, invalid_storage_backend});
         {module, _} ->
             ok
@@ -332,15 +313,12 @@
             riak_kv_web:dispatch_table() ],
         ?LOG_INFO("unregistered webmachine routes"),
         wait_for_put_fsms(),
-<<<<<<< HEAD
-        lager:info("all active put FSMs completed"),
+        ?LOG_INFO("all active put FSMs completed"),
 
         ok = riak_kv_qry_buffers:kill_all_qbufs(),
-        lager:info("cleaned up query buffers"),
-=======
-        ?LOG_INFO("all active put FSMs completed"),
->>>>>>> 6666f658
+        ?LOG_INFO("cleaned up query buffers"),
         ok
+
     catch
         Type:Reason ->
             ?LOG_ERROR("Stopping application riak_api - ~p:~p.\n", [Type, Reason])
