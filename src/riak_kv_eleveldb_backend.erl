%% -------------------------------------------------------------------
%%
%% riak_kv_eleveldb_backend: Backend Driver for LevelDB
%%
%% Copyright (c) 2007-2014 Basho Technologies, Inc.  All Rights Reserved.
%%
%% This file is provided to you under the Apache License,
%% Version 2.0 (the "License"); you may not use this file
%% except in compliance with the License.  You may obtain
%% a copy of the License at
%%
%%   http://www.apache.org/licenses/LICENSE-2.0
%%
%% Unless required by applicable law or agreed to in writing,
%% software distributed under the License is distributed on an
%% "AS IS" BASIS, WITHOUT WARRANTIES OR CONDITIONS OF ANY
%% KIND, either express or implied.  See the License for the
%% specific language governing permissions and limitations
%% under the License.
%%
%% -------------------------------------------------------------------

-module(riak_kv_eleveldb_backend).
-behavior(riak_kv_backend).

%% KV Backend API
-export([api_version/0,
         capabilities/1,
         capabilities/2,
         start/2,
         stop/1,
         get/3,
<<<<<<< HEAD
         batch_put/4,
=======
         flush_put/5,
>>>>>>> 6666f658
         put/5,
         async_put/5,
         sync_put/5,
         delete/4,
         drop/1,
         fix_index/3,
         mark_indexes_fixed/2,
         set_legacy_indexes/2,
         fixed_index_status/1,
         fold_buckets/4,
         fold_keys/4,
         fold_objects/4,
         fold_indexes/4,
         range_scan/4,
         is_empty/1,
         status/1,
         callback/3]).
-export([data_size/1]).

-compile({inline, [
                   to_object_key/2, from_object_key/1,
                   to_index_key/4, from_index_key/1
                  ]}).
%% Remove a few releases after 2.1 series, keeping
%% around for debugging/comparison.
-export([orig_to_object_key/2, orig_from_object_key/1]).

-include_lib("kernel/include/logger.hrl").

-include("riak_kv_index.hrl").
-include("riak_kv_ts.hrl").

-ifdef(EQC).
-include_lib("eqc/include/eqc.hrl").
-export([prop_eleveldb_backend/0]).
-endif.


-ifdef(TEST).
-ifdef(EQC).
-include_lib("eqc/include/eqc.hrl").
-endif.
-include_lib("eunit/include/eunit.hrl").
-endif.

-define(API_VERSION, 1).
-define(CAPABILITIES,
        [async_fold, indexes, index_reformat, size,
            iterator_refresh, snap_prefold, flush_put]).
-define(FIXED_INDEXES_KEY, fixed_indexes).

-record(state, {ref :: eleveldb:db_ref() | undefined,
                data_root :: string(),
                open_opts = [],
                config :: config(),
                read_opts = [],
                write_opts = [],
                fold_opts = [{fill_cache, false}],
                fixed_indexes = false, %% true if legacy indexes have be rewritten
                legacy_indexes = false %% true if new writes use legacy indexes (downgrade)
               }).


-type state() :: #state{}.
-type config() :: [{atom(), term()}].

%% ===================================================================
%% Public API
%% ===================================================================

%% @doc Return the major version of the
%% current API.
-spec api_version() -> {ok, integer()}.
api_version() ->
    {ok, ?API_VERSION}.

%% @doc Return the capabilities of the backend.
-spec capabilities(state()) -> {ok, [atom()]}.
capabilities(_) ->
    {ok, ?CAPABILITIES}.

%% @doc Return the capabilities of the backend.
-spec capabilities(riak_object:bucket(), state()) -> {ok, [atom()]}.
capabilities(_, _) ->
    {ok, ?CAPABILITIES}.

%% @doc Start the eleveldb backend
-spec start(integer(), config()) -> {ok, state()} | {error, term()}.
start(Partition, Config) ->
    %% Get the data root directory
    DataDir = filename:join(app_helper:get_prop_or_env(data_root, Config, eleveldb),
                            integer_to_list(Partition)),

    %% Initialize state
    S0 = init_state(DataDir, Config),
    case open_db(S0) of
        {ok, State} ->
            determine_fixed_index_status(State);
        {error, Reason} ->
            {error, Reason}
    end.

determine_fixed_index_status(State) ->
    case indexes_fixed(State) of
        {error, Reason} ->
            {error, Reason};
        true ->
            {ok, State#state{fixed_indexes=true}};
        false ->
            %% call eleveldb directly to circumvent extra check
            %% for fixed indexes entry. if entry is present we
            %% don't want to ignore becasue it occurs on downgrade.
            %% ignoring is not dangerous but reports confusing results
            %% (empty downgraded partitions still returning fixed = true)
            case eleveldb:is_empty(State#state.ref) of
                true -> mark_indexes_fixed_on_start(State);
                false -> {ok, State#state{fixed_indexes=false}}
            end
    end.

mark_indexes_fixed_on_start(State) ->
    case mark_indexes_fixed(State, true) of
        {error, Reason, _} -> {error, Reason};
        Res -> Res
    end.

%% @doc Stop the eleveldb backend
-spec stop(state()) -> ok.
stop(State) ->
    case State#state.ref of
        undefined ->
            ok;
        _ ->
            eleveldb:close(State#state.ref)
    end,
    ok.

%% @doc Retrieve an object from the eleveldb backend
-spec get(riak_object:bucket(), riak_object:key(), state()) ->
                 {ok, any(), state()} |
                 {ok, not_found, state()} |
                 {error, term(), state()}.
get(Bucket, Key, #state{read_opts=ReadOpts,
                        ref=Ref}=State) ->
    StorageKey = to_object_key(Bucket, Key),
    case eleveldb:get(Ref, StorageKey, ReadOpts) of
        {ok, Value} ->
            {ok, Value, State};
        not_found  ->
            {error, not_found, State};
        {error, Reason} ->
            {error, Reason, State}
    end.

<<<<<<< HEAD

%% Create a list of backend put-related updates for this object
put_operations(Bucket, PrimaryKey, IndexSpecs, Val, #state{legacy_indexes=WriteLegacy,
                                                           fixed_indexes=FixedIndexes}) ->
=======
-type index_spec() :: {add, Index, SecondaryKey} | {remove, Index, SecondaryKey}.

%% @doc Normal put, use existing option, do not modify write options
-spec put(riak_object:bucket(), riak_object:key(), [index_spec()], binary(), state()) ->
                 {ok, state()} |
                 {error, term(), state()}.
put(Bucket, PrimaryKey, IndexSpecs, Val, State) ->
    do_put(Bucket, PrimaryKey, IndexSpecs, Val, false, State).

%% @doc put_flush capability - do a put with a flush to disk
-spec flush_put(riak_object:bucket(), riak_object:key(), [index_spec()], binary(), state()) ->
                 {ok, state()} |
                 {error, term(), state()}.
flush_put(Bucket, PrimaryKey, IndexSpecs, Val, State) ->
    do_put(Bucket, PrimaryKey, IndexSpecs, Val, true, State).

%% @doc Insert an object into the eleveldb backend.
-spec do_put(riak_object:bucket(), riak_object:key(), [index_spec()], binary(), boolean(), state()) ->
                 {ok, state()} |
                 {error, term(), state()}.
do_put(Bucket, PrimaryKey, IndexSpecs, Val, Sync, #state{ref=Ref,
                                                write_opts=WriteOpts,
                                                legacy_indexes=WriteLegacy,
                                                fixed_indexes=FixedIndexes}=State) ->
>>>>>>> 6666f658
    %% Create the KV update...
    StorageKey = to_object_key(Bucket, PrimaryKey),
    Updates1 = [{put, StorageKey, Val} || Val /= undefined],

    %% Setup write options...
    WriteOpts2 = case Sync of
        true ->
            lists:keyreplace(sync,1,WriteOpts, {sync,Sync});
        _ ->
            WriteOpts
    end,

    %% Convert IndexSpecs to index updates...
    F = fun({add, Field, Value}) ->
                case WriteLegacy of
                    true ->
                        [{put, to_legacy_index_key(Bucket, PrimaryKey, Field, Value), <<>>}];
                    false ->
                        [{put, to_index_key(Bucket, PrimaryKey, Field, Value), <<>>}]
                end;
           ({remove, Field, Value}) ->
                index_deletes(FixedIndexes, Bucket, PrimaryKey, Field, Value)
        end,
    Updates2 = lists:flatmap(F, IndexSpecs),
    Updates1 ++ Updates2.

%% @doc Insert an object into the eleveldb backend.
-type index_spec() :: {add, Index, SecondaryKey} | {remove, Index, SecondaryKey}.
-spec put(riak_object:bucket(), riak_object:key(), [index_spec()], binary(), state()) ->
                 {ok, state()} |
                 {error, term(), state()}.
put(Bucket, PrimaryKey, IndexSpecs, Val, #state{ref=Ref,
                                                write_opts=WriteOpts}=State) ->
    Operations = put_operations(Bucket, PrimaryKey, IndexSpecs, Val, State),

    %% Perform the write...
<<<<<<< HEAD
    case eleveldb:write(Ref, Operations, WriteOpts) of
        ok ->
            {ok, State};
        {error, Reason} ->
            {error, Reason, State}
    end.

%% @doc Insert a batch of objects (must contain the same index values) into the eleveldb backend.
-spec batch_put(term(), [{{riak_object:bucket(), riak_object:key()}, binary()}], [index_spec()], state()) ->
                 {ok, state()} |
                 {error, term(), state()}.
batch_put(Context, Values, IndexSpecs, #state{ref=Ref,
                                              write_opts=WriteOpts}=State) ->
    Operations = lists:flatmap(fun({{Bucket, Key}, Val}) ->
                                       put_operations(Bucket, Key, IndexSpecs, Val, State)
                               end,
                               Values),

    %% Perform the write...
    case eleveldb:sync_write(Context, Ref, Operations, WriteOpts) of
=======
    case eleveldb:write(Ref, Updates1 ++ Updates2, WriteOpts2) of
>>>>>>> 6666f658
        ok ->
            {ok, State};
        {error, Reason} ->
            % Confirm this has not failed due to db_write error - as this is
            % not recoverable and should result in a crash of the vnode
            false = is_tuple(Reason) and (element(1, Reason) == db_write),
            {error, Reason, State}
    end.

async_put(Context, Bucket, PrimaryKey, Val, #state{ref=Ref, write_opts=WriteOpts}=State) ->
    StorageKey = to_object_key(Bucket, PrimaryKey),
    eleveldb:async_put(Ref, Context, StorageKey, Val, WriteOpts),
    {ok, State}.

sync_put(Context, Bucket, PrimaryKey, Val, #state{ref=Ref, write_opts=WriteOpts}=State) ->
    StorageKey = to_object_key(Bucket, PrimaryKey),
    case eleveldb:sync_put(Ref, Context, StorageKey, Val, WriteOpts) of
        ok ->
            {ok, State};
        {error, Reason}  ->
            {error, Reason, State}
    end.

indexes_fixed(#state{ref=Ref,read_opts=ReadOpts}) ->
    case eleveldb:get(Ref, to_md_key(?FIXED_INDEXES_KEY), ReadOpts) of
        {ok, <<1>>} ->
            true;
        {ok, <<0>>} ->
            false;
        not_found ->
            false;
        {error, Reason} ->
            {error, Reason}
    end.

index_deletes(FixedIndexes, Bucket, PrimaryKey, Field, Value) ->
    IndexKey = to_index_key(Bucket, PrimaryKey, Field, Value),
    LegacyKey = to_legacy_index_key(Bucket, PrimaryKey, Field, Value),
    KeyDelete = [{delete, IndexKey}],
    LegacyDelete = [{delete, LegacyKey}
                    || FixedIndexes =:= false andalso IndexKey =/= LegacyKey],
    KeyDelete ++ LegacyDelete.

fix_index(IndexKeys, ForUpgrade, #state{ref=Ref,
                                        read_opts=ReadOpts,
                                        write_opts=WriteOpts} = State)
  when is_list(IndexKeys) ->
    FoldFun =
        fun(ok, {Success, Ignore, Error}) ->
                {Success+1, Ignore, Error};
           (ignore, {Success, Ignore, Error}) ->
                {Success, Ignore+1, Error};
           ({error, _}, {Success, Ignore, Error}) ->
                {Success, Ignore, Error+1}
        end,
    Totals =
        lists:foldl(FoldFun, {0,0,0},
                    [fix_index(IndexKey, ForUpgrade, Ref, ReadOpts, WriteOpts)
                     || {_Bucket, IndexKey} <- IndexKeys]),
    {reply, Totals, State};
fix_index(IndexKey, ForUpgrade, #state{ref=Ref,
                                       read_opts=ReadOpts,
                                       write_opts=WriteOpts} = State) ->
    case fix_index(IndexKey, ForUpgrade, Ref, ReadOpts, WriteOpts) of
        Atom when is_atom(Atom) ->
            {Atom, State};
        {error, Reason} ->
            {error, Reason, State}
    end.

fix_index(IndexKey, ForUpgrade, Ref, ReadOpts, WriteOpts) ->
    case eleveldb:get(Ref, IndexKey, ReadOpts) of
        {ok, _} ->
            case from_index_key(IndexKey) of
                {Bucket, Key, Field, Value} ->

                    NewKey = case ForUpgrade of
                                 true -> to_index_key(Bucket, Key, Field, Value);
                                 false -> to_legacy_index_key(Bucket, Key, Field, Value)
                             end,
                    Updates = [{delete, IndexKey}, {put, NewKey, <<>>}],
                    case eleveldb:write(Ref, Updates, WriteOpts) of
                        ok ->
                            ok;
                        {error, Reason} ->
                            {error, Reason}
                    end;
                ignore ->
                    ignore
            end;
        not_found ->
            ignore;
        {error, Reason} ->
            {error, Reason}
    end.

mark_indexes_fixed(State=#state{fixed_indexes=true}, true) ->
    {ok, State};
mark_indexes_fixed(State=#state{fixed_indexes=false}, false) ->
    {ok, State};
mark_indexes_fixed(State=#state{ref=Ref, write_opts=WriteOpts}, ForUpgrade) ->
    Value = case ForUpgrade of
                true -> <<1>>;
                false -> <<0>>
            end,
    Updates = [{put, to_md_key(?FIXED_INDEXES_KEY), Value}],
    case eleveldb:write(Ref, Updates, WriteOpts) of
        ok ->
            {ok, State#state{fixed_indexes=ForUpgrade}};
        {error, Reason} ->
            {error, Reason, State}
    end.

set_legacy_indexes(State, WriteLegacy) ->
    State#state{legacy_indexes=WriteLegacy}.

-spec fixed_index_status(state()) -> boolean().
fixed_index_status(#state{fixed_indexes=Fixed}) ->
    Fixed.

%% @doc Delete an object from the eleveldb backend
-spec delete(riak_object:bucket(), riak_object:key(), [index_spec()], state()) ->
                    {ok, state()} |
                    {error, term(), state()}.
delete(Bucket, PrimaryKey, IndexSpecs, #state{ref=Ref,
                                              write_opts=WriteOpts,
                                              fixed_indexes=FixedIndexes}=State) ->

    %% Create the KV delete...
    StorageKey = to_object_key(Bucket, PrimaryKey),
    Updates1 = [{delete, StorageKey}],

    %% Convert IndexSpecs to index deletes...
    F = fun({remove, Field, Value}) ->
                index_deletes(FixedIndexes, Bucket, PrimaryKey, Field, Value)
        end,
    Updates2 = lists:flatmap(F, IndexSpecs),

    case eleveldb:write(Ref, Updates1 ++ Updates2, WriteOpts) of
        ok ->
            {ok, State};
        {error, Reason} ->
            {error, Reason, State}
    end.

%% @doc Fold over all the buckets
-spec fold_buckets(riak_kv_backend:fold_buckets_fun(),
                   any(),
                   [],
                   state()) -> {ok, any()} | {async, fun()}.
fold_buckets(FoldBucketsFun, Acc, Opts, #state{fold_opts=FoldOpts,
                                               ref=Ref}) ->
    FoldFun = fold_buckets_fun(FoldBucketsFun),
    FirstKey = to_start_key(undefined),
    FoldOpts1 = [{start_key, FirstKey} | FoldOpts],
    BucketFolder =
        fun() ->
                try
                    {FoldResult, _} =
                        eleveldb:fold_keys(Ref, FoldFun, {Acc, []}, FoldOpts1),
                    FoldResult
                catch
                    {break, AccFinal} ->
                        AccFinal
                end
        end,
    case lists:member(async_fold, Opts) of
        true ->
            {async, BucketFolder};
        false ->
            {ok, BucketFolder()}
    end.

%% @doc Fold over all the keys for one or all buckets.
-spec fold_keys(riak_kv_backend:fold_keys_fun(),
                any(),
                [{atom(), term()}],
                state()) -> {ok, term()} | {async, fun()}.
fold_keys(FoldKeysFun, Acc, Opts, #state{fold_opts=FoldOpts,
                                         fixed_indexes=FixedIdx,
                                         legacy_indexes=WriteLegacyIdx,
                                         ref=Ref}) ->
    %% Figure out how we should limit the fold: by bucket, by
    %% secondary index, or neither (fold across everything.)
    Bucket = lists:keyfind(bucket, 1, Opts),
    Index = lists:keyfind(index, 1, Opts),

    %% Multiple limiters may exist. Take the most specific limiter.
    Limiter =
        if Index /= false  -> Index;
           Bucket /= false -> Bucket;
           true            -> undefined
        end,

    %% Set up the fold...
    FirstKey = to_start_key(Limiter),
    FoldFun = fold_keys_fun(FoldKeysFun, Limiter),
    FoldOpts1 = [{start_key, FirstKey} | FoldOpts],
    ExtraFold = not FixedIdx orelse WriteLegacyIdx,
    Itr =
        case lists:member(snap_prefold, Opts) of
            true ->
                ?LOG_INFO("Snapping database for deferred query"),
                {ok, Itr0} = eleveldb:iterator(Ref, FoldOpts1, keys_only),
                Itr0;
            false ->
                not_snapped
        end,
        KeyFolder =
        fun() ->
            %% Do the fold. ELevelDB uses throw/1 to break out of a fold...
            AccFinal =
                try
                    case Itr of
                        not_snapped ->
                            eleveldb:fold_keys(Ref, FoldFun, Acc, FoldOpts1);
                        _ ->
                            ?LOG_INFO("Deferred fold initiated on previous snap"),
                            eleveldb:do_fold(Itr, FoldFun, Acc, FoldOpts1)
                    end
                catch
                    {break, BrkResult} ->
                        BrkResult
                end,
            case ExtraFold of
                true ->
                    legacy_key_fold(Ref, FoldFun, AccFinal, FoldOpts1, Limiter);
                false ->
                    AccFinal
            end
        end,
    case lists:member(async_fold, Opts) of
        true ->
            case Itr of
                not_snapped ->
                    {async, KeyFolder};
                _ ->
                    {queue, KeyFolder}
            end;
        false ->
            {ok, KeyFolder()}
    end.

fold_indexes(FoldIndexFun, Acc, _Opts, #state{fold_opts=FoldOpts,
                                              ref=Ref}) ->
    FirstKey = to_index_key(<<>>, <<>>, <<>>, <<>>),
    FoldOpts1 = [{start_key, FirstKey} | FoldOpts],
    FoldFun = fold_indexes_fun(FoldIndexFun),
    KeyFolder =
        fun() ->
                %% Do the fold. ELevelDB uses throw/1 to break out of a fold...
                try
                    eleveldb:fold_keys(Ref, FoldFun, Acc, FoldOpts1)
                catch
                    {break, BrkResult} ->
                        BrkResult
                end
        end,
    {async, KeyFolder}.

fold_indexes_fun(FoldIndexFun) ->
    fun(StorageKey, Acc) ->
            case from_index_key(StorageKey) of
                {Bucket, Key, Field, Term} ->
                    FoldIndexFun(Bucket, Key, Field, Term, Acc);
                _ ->
                    throw({break, Acc})
            end
    end.

build_list({_K, _V}=KV, Acc) ->
    [KV | Acc].

range_scan(FoldIndexFun, Buffer, Opts, #state{fold_opts=_FoldOpts,
                                              ref=Ref}) ->
    {_, {BucketType,_} = Bucket, Qry1} = proplists:lookup(index, Opts),
    Qry2 = riak_kv_select:convert(riak_kv_select:current_version(), Qry1),
    ?SQL_SELECT{'WHERE'    = W,
                local_key  = #key_v1{ast = LKAST}} = Qry2,
    %% always rebuild the module name, do not use the name from the select
    %% record because it was built in a different node which may have a
    %% different module name because of compile versions in mixed version
    %% clusters
    Mod = riak_ql_ddl:make_module_name(BucketType),
    {startkey, StartK} = proplists:lookup(startkey, W),
    {endkey,   EndK}   = proplists:lookup(endkey, W),
    FieldOrders = Mod:field_orders(),
    LocalKeyLen = length(LKAST),
    %% in the case where a local key is descending (it has the DESC keyword)
    %% then the start and end keys will have been swapped, the start key will
    %% be "greater" than the end key until ordering is applied.
    StartKey1 = key_prefix(Bucket,  key_to_storage_format_key(FieldOrders, StartK), LocalKeyLen),
    EndKey1 = key_prefix(Bucket, key_to_storage_format_key(FieldOrders, EndK), LocalKeyLen),
    %% append extra byte to the key when it is not inclusive so that it compares
    %% as greater
    StartKey2 =
        case lists:keyfind(start_inclusive, 1, W) of
            {start_inclusive, false}  -> <<StartKey1/binary, 16#ff:8>>;
            _                         -> StartKey1
        end,
    %% append extra byte to the key when it is inclusive so that it compares
    %% as greater
    EndKey2 =
        case lists:keyfind(end_inclusive, 1, W) of
            {end_inclusive, true}  -> <<EndKey1/binary, 16#ff:8>>;
            _                      -> EndKey1
        end,
    FoldFun = fun build_list/2,
    Options = [
               {start_key,   StartKey2},
               {end_key,     EndKey2},
               {encoding,    msgpack},
               {fold_method, streaming} | range_scan_additional_options(W, Mod)
              ],
    KeyFolder = fun() ->
                        Vals = eleveldb:fold(Ref, FoldFun, [], Options),
                        FoldIndexFun(lists:reverse(Vals), Buffer)
                end,
    {async, KeyFolder}.

%% Apply ordering to the key values.
key_to_storage_format_key(_, []) ->
    [];
key_to_storage_format_key([Order|OrderTail], [{_Name,_Type,Value}|KeyTail]) ->
    [riak_ql_ddl:apply_ordering(Value, Order) | key_to_storage_format_key(OrderTail, KeyTail)].

%%
range_scan_additional_options(Where, Mod) ->
    Options1 =
        case proplists:lookup(start_inclusive, Where) of
             none   -> [];
             STuple -> [STuple]
         end,
    Options2 =
        case proplists:lookup(end_inclusive, Where) of
            none   -> Options1;
            ETuple -> [ETuple | Options1]
        end,
    case proplists:lookup(filter, Where) of
        {filter, []} -> Options2;
        {filter, Filter} ->
            FieldTypes = [Mod:get_field_type(F) || {F, _} <- Mod:get_field_positions()],
            [{range_filter, replace_fields_with_indexes(Filter, Mod)},
             {field_types, FieldTypes} | Options2]
    end.

%% Replacing fields with their positions allows us to avoid storing
%% field names with each record in TS. It would even be better to send
%% integers instead; I'm just being lazy to do this (in
%% eleveldb/filter_parser.cc)
replace_fields_with_indexes({field, F, _T} = Spec, Mod) ->
    case Mod:get_field_position([F]) of
        undefined ->
            Spec;
        N ->
            {field, integer_to_binary(N)}  %% too much code to rewrite in eleveldb C++ code
    end;
replace_fields_with_indexes({const, _} = ConstSpec, _) ->
    ConstSpec;
replace_fields_with_indexes({Op, A, B}, Mod) ->
    {Op, replace_fields_with_indexes(A, Mod), replace_fields_with_indexes(B, Mod)}.



%%
key_prefix({TableName,_}, PK2, LocalKeyLen) ->
    PK3 = PK2 ++ lists:duplicate(LocalKeyLen - length(PK2), '_'),
    PKPrefix = sext:prefix(list_to_tuple(PK3)),
    EncodedBucketType = EncodedBucketName = sext:encode(TableName),
    <<16,0,0,0,3, %% 3-tuple - outer
      12,183,128,8, %% o-atom
      16,0,0,0,2, %% 2-tuple for bucket type/name
      EncodedBucketType/binary,
      EncodedBucketName/binary,
      PKPrefix/binary>>.

legacy_key_fold(Ref, FoldFun, Acc, FoldOpts0, Query={index, _, _}) ->
    {_, FirstKey} = lists:keyfind(start_key, 1, FoldOpts0),
    LegacyKey = to_legacy_start_key(Query),
    case LegacyKey =/= FirstKey of
        true ->
            try
                FoldOpts = lists:keyreplace(start_key, 1, FoldOpts0, {start_key, LegacyKey}),
                eleveldb:fold_keys(Ref, FoldFun, Acc, FoldOpts)
            catch
                {break, AccFinal} ->
                    AccFinal
            end;
        false ->
            Acc
    end;
legacy_key_fold(_Ref, _FoldFun, Acc, _FoldOpts, _Query) ->
    Acc.

%% @doc Fold over all the objects for one or all buckets.
-spec fold_objects(riak_kv_backend:fold_objects_fun(),
                   any(),
                   [{atom(), term()}],
                   state()) -> {ok, any()} | {async, fun()}.
fold_objects(FoldObjectsFun, Acc, Opts, #state{fold_opts=FoldOpts,
                                               ref=Ref}) ->
    %% Figure out how we should limit the fold: by bucket, by
    %% secondary index, or neither (fold across everything.)
    Bucket = lists:keyfind(bucket, 1, Opts),
    Index = lists:keyfind(index, 1, Opts),

    %% Multiple limiters may exist. Take the most specific limiter.
    Limiter =
        if Index /= false  -> Index;
           Bucket /= false -> Bucket;
           true            -> undefined
        end,

    IteratorRefresh =
        case lists:keyfind(iterator_refresh, 1, Opts) of
            false -> [];
            Tuple -> [Tuple]
        end,

    StandardObjectFold =
        case lists:keyfind(standard_object_fold, 1, Opts) of
            {standard_object_fold, Bool} ->
                Bool;
            false ->
                false
        end,

    %% Set up the fold...
    FirstKey = to_start_key(Limiter),
    FoldOpts1 = IteratorRefresh ++ [{start_key, FirstKey} | FoldOpts],
    FoldFun = fold_objects_fun(FoldObjectsFun, Limiter, StandardObjectFold),

    ObjectFolder =
        fun() ->
                try
                    eleveldb:fold(Ref, FoldFun, Acc, FoldOpts1)
                catch
                    {break, AccFinal} ->
                        AccFinal
                end
        end,
    case lists:member(async_fold, Opts) of
        true ->
            {async, ObjectFolder};
        false ->
            {ok, ObjectFolder()}
    end.

%% @doc Delete all objects from this eleveldb backend
%% and return a fresh reference.
-spec drop(state()) -> {ok, state()} | {error, term(), state()}.
drop(State0) ->
    eleveldb:close(State0#state.ref),
    case eleveldb:destroy(State0#state.data_root, []) of
        ok ->
            {ok, State0#state{ref = undefined}};
        {error, Reason} ->
            {error, Reason, State0}
    end.

%% @doc Returns true if this eleveldb backend contains any
%% non-tombstone values; otherwise returns false.
-spec is_empty(state()) -> boolean() | {error, term()}.
is_empty(#state{ref=Ref, read_opts=ReadOpts, write_opts=WriteOpts}) ->
    case eleveldb:is_empty(Ref) of
        true ->
            true;
        false ->
            is_empty_but_md(Ref, ReadOpts, WriteOpts)
    end.

is_empty_but_md(Ref, _ReadOpts, _WriteOpts) ->
    MDKey = to_md_key(?FIXED_INDEXES_KEY),
    %% fold, and if any key (except md key) is found, not
    %% empty
    FF = fun(Key, _) when Key == MDKey -> true;
            (_K, _) -> throw({break, false})
         end,
    try
        eleveldb:fold_keys(Ref, FF, true, [{fill_cache, false}])
    catch {break, Empty} ->
            Empty
    end.

%% @doc Get the status information for this eleveldb backend
-spec status(state()) -> [{atom(), term()}].
status(State=#state{fixed_indexes=FixedIndexes}) ->
    {ok, Stats} = eleveldb:status(State#state.ref, <<"leveldb.stats">>),
    {ok, ReadBlockError} = eleveldb:status(State#state.ref, <<"leveldb.ReadBlockError">>),
    [{stats, Stats}, {read_block_error, ReadBlockError}, {fixed_indexes, FixedIndexes}].

%% @doc Register an asynchronous callback
-spec callback(reference(), any(), state()) -> {ok, state()}.
callback(_Ref, _Msg, State) ->
    {ok, State}.

%% @doc Get the size of the eleveldb backend in bytes
-spec data_size(state()) -> undefined | {non_neg_integer(), bytes}.
data_size(State) ->
    try {ok, <<SizeStr/binary>>} = eleveldb:status(State#state.ref, <<"leveldb.total-bytes">>),
         list_to_integer(binary_to_list(SizeStr)) of
        Size -> {Size, bytes}
    catch
        error:_ -> undefined
    end.

%% ===================================================================
%% Internal functions
%% ===================================================================

%% @private
init_state(DataRoot, Config) ->
    %% Get the data root directory
    filelib:ensure_dir(filename:join(DataRoot, "dummy")),

    %% Merge the proplist passed in from Config with any values specified by the
    %% eleveldb app level; precedence is given to the Config.
    MergedConfig = orddict:merge(fun(_K, VLocal, _VGlobal) -> VLocal end,
                                 orddict:from_list(Config), % Local
                                 orddict:from_list(application:get_all_env(eleveldb))), % Global

    %% Use a variable write buffer size in order to reduce the number
    %% of vnodes that try to kick off compaction at the same time
    %% under heavy uniform load...
    WriteBufferMin = config_value(write_buffer_size_min, MergedConfig, 30 * 1024 * 1024),
    WriteBufferMax = config_value(write_buffer_size_max, MergedConfig, 60 * 1024 * 1024),
    WriteBufferSize = WriteBufferMin + rand:uniform(1 + WriteBufferMax - WriteBufferMin),

    %% Update the write buffer size in the merged config and make sure create_if_missing is set
    %% to true
    FinalConfig = orddict:store(write_buffer_size, WriteBufferSize,
                                orddict:store(create_if_missing, true, MergedConfig)),

    %% Parse out the open/read/write options
    {OpenOpts, _BadOpenOpts} = eleveldb:validate_options(open, FinalConfig),
    {ReadOpts, _BadReadOpts} = eleveldb:validate_options(read, FinalConfig),
    {WriteOpts, _BadWriteOpts} = eleveldb:validate_options(write, FinalConfig),

    %% Use read options for folding, but FORCE fill_cache to false
    FoldOpts = lists:keystore(fill_cache, 1, ReadOpts, {fill_cache, false}),

    %% Warn if block_size is set
    SSTBS = proplists:get_value(sst_block_size, OpenOpts, false),
    BS = proplists:get_value(block_size, OpenOpts, false),
    case BS /= false andalso SSTBS == false of
        true ->
            ?LOG_WARNING("eleveldb block_size has been renamed sst_block_size "
                          "and the current setting of ~p is being ignored.  "
                          "Changing sst_block_size is strongly cautioned "
                          "against unless you know what you are doing.  Remove "
                          "block_size from app.config to get rid of this "
                          "message.\n", [BS]);
        _ ->
            ok
    end,

    %% Generate a debug message with the options we'll use for each operation
    ?LOG_DEBUG("Datadir ~s options for LevelDB: ~p\n",
                [DataRoot, [{open, OpenOpts}, {read, ReadOpts}, {write, WriteOpts}, {fold, FoldOpts}]]),
    #state { data_root = DataRoot,
             open_opts = OpenOpts,
             read_opts = ReadOpts,
             write_opts = WriteOpts,
             fold_opts = FoldOpts,
             config = FinalConfig }.

%% @private
open_db(State) ->
    RetriesLeft = app_helper:get_env(riak_kv, eleveldb_open_retries, 30),
    open_db(State, max(1, RetriesLeft), undefined).

open_db(_State0, 0, LastError) ->
    {error, LastError};
open_db(State0, RetriesLeft, _) ->
    case eleveldb:open(State0#state.data_root, State0#state.open_opts) of
        {ok, Ref} ->
            {ok, State0#state { ref = Ref }};
        %% Check specifically for lock error, this can be caused if
        %% a crashed vnode takes some time to flush leveldb information
        %% out to disk.  The process is gone, but the NIF resource cleanup
        %% may not have completed.
        {error, {db_open, OpenErr}=Reason} ->
            case lists:prefix("IO error: lock ", OpenErr) of
                true ->
                    SleepFor = app_helper:get_env(riak_kv, eleveldb_open_retry_delay, 2000),
                    ?LOG_DEBUG("Leveldb backend retrying ~p in ~p ms after error ~s\n",
                                [State0#state.data_root, SleepFor, OpenErr]),
                    timer:sleep(SleepFor),
                    open_db(State0, RetriesLeft - 1, Reason);
                false ->
                    {error, Reason}
            end;
        {error, Reason} ->
            {error, Reason}
    end.

%% @private
config_value(Key, Config, Default) ->
    case orddict:find(Key, Config) of
        error ->
            Default;
        {ok, Value} ->
            Value
    end.

%% @private
%% Return a function to fold over the buckets on this backend
fold_buckets_fun(FoldBucketsFun) ->
    fun(BK, {Acc, LastBucket}) ->
            case from_object_key(BK) of
                {LastBucket, _} ->
                    {Acc, LastBucket};
                {Bucket, _} ->
                    {FoldBucketsFun(Bucket, Acc), Bucket};
                ignore ->
                    {Acc, LastBucket};
                _ ->
                    throw({break, Acc})
            end
    end.

%% @private
%% Return a function to fold over keys on this backend
fold_keys_fun(FoldKeysFun, undefined) ->
    %% Fold across everything...
    fun(StorageKey, Acc) ->
            case from_object_key(StorageKey) of
                {Bucket, Key} ->
                    FoldKeysFun(Bucket, Key, Acc);
                ignore ->
                    Acc;
                _ ->
                    throw({break, Acc})
            end
    end;
fold_keys_fun(FoldKeysFun, {bucket, FilterBucket}) ->
    %% Fold across a specific bucket...
    fun(StorageKey, Acc) ->
            case from_object_key(StorageKey) of
                {Bucket, Key} when Bucket == FilterBucket ->
                    FoldKeysFun(Bucket, Key, Acc);
                ignore ->
                    Acc;
                _ ->
                    throw({break, Acc})
            end
    end;
%% 2i queries
fold_keys_fun(FoldKeysFun, {index, FilterBucket,
                            Q=?KV_INDEX_Q{filter_field=FilterField,
                                          term_regex=TermRe}})
  when FilterField =:= <<"$bucket">>;
       FilterField =:= <<"$key">> ->
    AccFun = case FilterField =:= <<"$key">> andalso TermRe =/= undefined of
                 true ->
                     fun(Bucket, Key, Acc) ->
                             case re:run(Key, TermRe) of
                                 nomatch -> Acc;
                                 _ -> FoldKeysFun(Bucket, Key, Acc)
                             end
                     end;
                 false ->
                     fun(Bucket, Key, Acc) ->
                             FoldKeysFun(Bucket, Key, Acc)
                     end
             end,

    %% Inbuilt indexes
    fun(StorageKey, Acc) ->
            ObjectKey = from_object_key(StorageKey),
            case riak_index:object_key_in_range(ObjectKey, FilterBucket, Q) of
                {true, {Bucket, Key}} ->
                    AccFun(Bucket, Key, Acc);
                {skip, _BK} ->
                    Acc;
                _ ->
                    throw({break, Acc})
            end
    end;
fold_keys_fun(FoldKeysFun, {index, FilterBucket, Q=?KV_INDEX_Q{return_terms=Terms,
                                                               term_regex=TermRe}}) ->
    AccFun = case TermRe =:= undefined of
                 true ->
                     fun(Bucket, _Term, Val, Acc) ->
                             FoldKeysFun(Bucket, Val, Acc)
                     end;
                 false ->
                     fun(Bucket, Term, Val, Acc) ->
                             case re:run(Term, TermRe) of
                                 nomatch ->
                                     Acc;
                                 _ ->
                                     FoldKeysFun(Bucket, Val, Acc)
                             end
                     end
             end,

    %% User indexes
    fun(StorageKey, Acc) ->
            IndexKey = from_index_key(StorageKey),
            case riak_index:index_key_in_range(IndexKey, FilterBucket, Q) of
                {true, {Bucket, Key, _Field, Term}} ->
                    Val = if
                              Terms -> {Term, Key};
                              true -> Key
                          end,
                    AccFun(Bucket, Term, Val, Acc);
                {skip, _IK} ->
                    Acc;
                _ ->
                    throw({break, Acc})
            end
    end;
fold_keys_fun(FoldKeysFun, {index, incorrect_format, ForUpgrade}) when is_boolean(ForUpgrade) ->
    %% Over incorrectly formatted 2i index values
    fun(StorageKey, Acc) ->
            Action =
                case from_index_key(StorageKey) of
                    {Bucket, Key, Field, Term} ->
                        NewKey = case ForUpgrade of
                                     true ->
                                         to_index_key(Bucket, Key, Field, Term);
                                     false ->
                                         to_legacy_index_key(Bucket, Key, Field, Term)
                                 end,
                        case NewKey =:= StorageKey of
                            true  ->
                                ignore;
                            false ->
                                {fold, Bucket, StorageKey}
                        end;
                    ignore ->
                        ignore;
                    _ ->
                        stop
                end,
            case Action of
                {fold, B, K} ->
                    FoldKeysFun(B, K, Acc);
                ignore ->
                    Acc;
                stop ->
                    throw({break, Acc})
            end
    end;
fold_keys_fun(FoldKeysFun, {index, Bucket, V1Q}) ->
    %% Handle legacy queries
    Q = riak_index:upgrade_query(V1Q),
    fold_keys_fun(FoldKeysFun, {index, Bucket, Q}).

%% @private
%% Return a function to fold over the objects on this backend
fold_objects_fun(FoldObjectsFun,
                    {index, FilterBucket, Q=?KV_INDEX_Q{}},
                    StObjFold) ->
    %% 2I query on $key or $bucket field with return_body
    fun({StorageKey, Value}, Acc) ->
            ObjectKey = from_object_key(StorageKey),
            case riak_index:object_key_in_range(ObjectKey, FilterBucket, Q) of
                {true, {Bucket, Key}} ->
                    case StObjFold of
                        true ->
                            FoldObjectsFun(Bucket, Key, Value, Acc);
                        false ->
                            FoldObjectsFun(Bucket, {o, Key, Value}, Acc)
                    end;
                {skip, _BK} ->
                    Acc;
                _ ->
                    throw({break, Acc})
            end
    end;
fold_objects_fun(FoldObjectsFun, {bucket, FilterBucket}, _StObjFold) ->
    fun({StorageKey, Value}, Acc) ->
            case from_object_key(StorageKey) of
                {Bucket, Key} when Bucket == FilterBucket ->
                    FoldObjectsFun(Bucket, Key, Value, Acc);
                ignore ->
                    Acc;
                _ ->
                    throw({break, Acc})
            end
    end;
fold_objects_fun(FoldObjectsFun, undefined, _StObjFold) ->
    fun({StorageKey, Value}, Acc) ->
            case from_object_key(StorageKey) of
                {Bucket, Key} ->
                    FoldObjectsFun(Bucket, Key, Value, Acc);
                ignore ->
                    Acc;
                _ ->
                    throw({break, Acc})
            end
    end.

%% @private Given a scope limiter, use sext to encode an expression
%% that represents the starting key for the scope. For example, since
%% we store objects under {o, Bucket, Key}, the first key for the
%% bucket "foo" would be `sext:encode({o, <<"foo">>, <<>>}).`
%%
%% For starting ranges, use key undefined.  Keys are either binaries
%% for tuples for time series.  Either of sort *after* a bare atom.
to_start_key(undefined) ->
    %% Start at the first object in LevelDB...
    to_object_key({<<>>, <<>>}, undefined);
to_start_key({bucket, Bucket}) ->
    %% Start at the first object for a given bucket...
    to_object_key(Bucket, undefined);
to_start_key({index, incorrect_format, ForUpgrade}) when is_boolean(ForUpgrade) ->
    %% Start at first index entry
    to_index_key(<<>>, <<>>, <<>>, <<>>);
%% V2 indexes
to_start_key({index, Bucket,
              ?KV_INDEX_Q{filter_field=Field,
                          start_key=StartKey}}) when Field == <<"$key">>;
                                                     Field == <<"$bucket">> ->
    to_object_key(Bucket, StartKey);
to_start_key({index, Bucket, ?KV_INDEX_Q{filter_field=Field,
                                         start_key=StartKey,
                                         start_term=StartTerm}}) ->
    to_index_key(Bucket, StartKey, Field, StartTerm);
%% Upgrade legacy queries to current version
to_start_key({index, Bucket, Q}) ->
    UpgradeQ = riak_index:upgrade_query(Q),
    to_start_key({index, Bucket, UpgradeQ});
to_start_key(Other) ->
    erlang:throw({unknown_limiter, Other}).

%% @doc If index query, encode key using legacy sext format.
to_legacy_start_key({index, Bucket, {eq, Field, Term}}) ->
    to_legacy_start_key({index, Bucket, {range, Field, Term, Term}});
to_legacy_start_key({index, Bucket, {range, Field, StartTerm, _EndTerm}}) ->
    to_legacy_index_key(Bucket, <<>>, Field, StartTerm);
to_legacy_start_key(Other) ->
    to_start_key(Other).

orig_to_object_key(Bucket, Key) ->
    sext:encode({o, Bucket, Key}).

%%
%% Encode the Riak Object key for storing into leveldb.
%% Originally this was just sext:encode({o, Bucket, Key}) but has been
%% unrolled to save re-encoding things that don't change - like the tuple
%% sizes and atoms. The binaries are still encoded with the sext library,
%% for an extra boost, could copy sext:encode_bin_elems to this module
%% and use.
%%
%% Timeseries objects provide their keys as tuples which are sext-encoded,
%% however, on decode they are left as sext-encoded binaries so that the
%% rest of Riak is not affected. They can be sext-decoded, but *cannot* just
%% be round-tripped (as that would then be a binary-wrapping a sext-encoded
%% TS key - for an extra 9 bytes used).
%%
to_object_key({TableName, TableName}, LocalKey) when is_tuple(LocalKey) ->
    EncodedBucketType = EncodedBucketName = sext:encode(TableName),
    EncodedLocalKey = sext:encode(LocalKey),
    % format like {'o', {TableName,TableName}, LocalKeyTuple}
    <<16,0,0,0,3, %% 3-tuple - outer
      12,183,128,8, %% o-atom
      16,0,0,0,2, %% 2-tuple for bucket type/name
      EncodedBucketType/binary,
      EncodedBucketName/binary,
      EncodedLocalKey/binary>>;
to_object_key({BucketType, BucketName}, Key) -> %% Riak 2.0 keys
    %% sext:encode({o, Bucket, Key}).
    EncodedBucketType = sext:encode(BucketType),
    EncodedBucketName = sext:encode(BucketName),
    EncodedKey = sext:encode(Key),
    <<16,0,0,0,3, %% 3-tuple - outer
      12,183,128,8, %% o-atom
      16,0,0,0,2, %% 2-tuple for bucket type/name
      EncodedBucketType/binary,
      EncodedBucketName/binary,
      EncodedKey/binary>>;
to_object_key(Bucket, Key) -> %% Riak 1.0 keys
    %% sext:encode({o, Bucket, Key}).
    EncodedBucket = sext:encode(Bucket),
    EncodedKey = sext:encode(Key),
    <<16,0,0,0,3, %% 3-tuple
      12,183,128,8, %% o-atom
      EncodedBucket/binary,
      EncodedKey/binary>>.

orig_from_object_key(LKey) ->
    case (catch sext:decode(LKey)) of
        {'EXIT', _} ->
            ?LOG_WARNING("Corrupted object key, discarding"),
            ignore;
        {o, Bucket, Key} ->
            {Bucket, Key};
        _ ->
            undefined
    end.

%%
%% Custom sext-decoder making use of the knowledge that all of our object
%% keys are encoded as 3-tuples with the first element an 'o' atom.
%% Deliberately returning the un-decoded key part if a time series key
%% so that the key in the riak object structure will be a binary on decode.
%% All support tooling/usual methods for visiting objects should still work.
%%
%% Because flexible keys work by @andytill has lifted the 3-field
%% restriction on TS keys, we should, correspondingly, allow the 5th
%% byte of the binary (which is the number of elements in the encoded
%% tuple) to be any number.
from_object_key(<<16,0,0,0,3, %% 3-tuple - outer
                  12,183,128,8, %% o-atom
                  Rest/binary>>) ->
    {Bucket, Rest1} = sext:decode_next(Rest), % grabs the two-tuple of bucket type/name
    case Rest1 of
        <<16,0,0,0,_NTupleElements,_TSKeyElements/binary>> = TSKey ->
            {Bucket, TSKey}; % small risk not checking for junk at the end of the TSKeyElements
        _ ->
            {Key, <<>>} = sext:decode_next(Rest1),
            {Bucket, Key}
    end;
from_object_key(_) -> %% If it did not start with the magic {o, ...} ignore
    ignore.

to_index_key(Bucket, Key, Field, Term) ->
    sext:encode({i, Bucket, Field, Term, Key}).

to_legacy_index_key(Bucket, Key, Field, Term) -> %% encode with legacy bignum encoding
    sext:encode({i, Bucket, Field, Term, Key}, true).

from_index_key(LKey) ->
    case (catch sext:decode(LKey)) of
        {'EXIT', _} ->
            ?LOG_WARNING("Corrupted index key, discarding"),
            ignore;
        {i, Bucket, Field, Term, Key} ->
            {Bucket, Key, Field, Term};
        _ ->
            undefined
    end.

%% @doc Encode a key to store partition meta-data attributes.
to_md_key(Key) ->
    sext:encode({md, Key}).


%% ===================================================================
%% EUnit tests
%% ===================================================================
-ifdef(TEST).


simple_test_() ->
    Path = riak_kv_test_util:get_test_dir("eleveldb-backend"),
    ?assertCmd("rm -rf " ++ Path ++ "/*"),
    application:set_env(eleveldb, data_root, Path),
    backend_test_util:standard_test_gen(?MODULE, []).

custom_config_test_() ->
    Path = riak_kv_test_util:get_test_dir("eleveldb-backend"),
    ?assertCmd("rm -rf " ++ Path ++ "/*"),
    application:set_env(eleveldb, data_root, Path),
    backend_test_util:standard_test_gen(?MODULE, [{data_root, Path}]).

retry_test_() ->
    {spawn, [fun retry/0, fun retry_fail/0]}.

retry() ->
    Root = riak_kv_test_util:get_test_dir("eleveldb_retry_test"),
    try
        {ok, State1} = start(42, [{data_root, Root}]),
        Me = self(),
        Pid1 = spawn_link(fun() ->
                                  receive
                                      stop ->
                                          Me ! {1, stop(State1)}
                                  end
                          end),
        _Pid2 = spawn_link(
                  fun() ->
                          Me ! {2, running},
                          Me ! {2, start(42, [{data_root, Root}])}
                  end),
        %% Ensure Pid2 is runnng and  give it 10ms to get into the open
        %% so we know it has a lock clash
        receive
            {2, running} ->
                timer:sleep(10);
            X ->
                throw({unexpected, X})
        after
            5000 ->
                throw(timeout1)
        end,
        %% Tell Pid1 to shut it down
        Pid1 ! stop,
        receive
            {1, ok} ->
                ok;
            X2 ->
                throw({unexpected, X2})
        after
            5000 ->
                throw(timeout2)
        end,
        %% Wait for Pid2
        receive
            {2, {ok, _State2}} ->
                ok;
            {2, Res} ->
                throw({notok, Res});
            X3 ->
                throw({unexpected, X3})
        end
    after
        os:cmd("rm -rf " ++ Root)
    end.

retry_fail() ->
    Root = riak_kv_test_util:get_test_dir("eleveldb_fail_retry_test"),
    try
        application:set_env(riak_kv, eleveldb_open_retries, 3), % 3 times, 1ms a time
        application:set_env(riak_kv, eleveldb_open_retry_delay, 1),
        {ok, State1} = start(42, [{data_root, Root}]),
        Me = self(),
        spawn_link(
          fun() ->
                  Me ! {2, running},
                  Me ! {2, start(42, [{data_root, Root}])}
          end),
        %% Ensure Pid2 is runnng and  give it 10ms to get into the open
        %% so we know it has a lock clash
        receive
            {2, running} ->
                ok;
            X ->
                throw({unexpected, X})
        after
            5000 ->
                throw(timeout1)
        end,
        %% Wait for Pid2 to fail
        receive
            {2, {error, {db_open, _Why}}} ->
                ok;
            {2, Res} ->
                throw({expect_fail, Res});
            X3 ->
                throw({unexpected, X3})
        end,
        %% Then close and reopen, just for kicks to prove it was the locking
        ok = stop(State1),
        {ok, State2} = start(42, [{data_root, Root}]),
        ok = stop(State2)
    after
        os:cmd("rm -rf " ++ Root),
        application:unset_env(riak_kv, eleveldb_open_retries),
        application:unset_env(riak_kv, eleveldb_open_retry_delay)
    end.

to_from_object_1elem_key_test() ->
    {Bucket, Key} = {{<<"fa">>, <<"fa">>}, {1}},
    {Bucket2, Key2Encoded} = from_object_key(to_object_key(Bucket, Key)),
    Key2 = sext:decode(Key2Encoded),
    ?assertEqual({Bucket, Key}, {Bucket2, Key2}).
to_from_object_3elem_key_test() ->
    {Bucket, Key} = {{<<"fa">>, <<"fa">>}, {1, 2, <<"three">>}},
    {Bucket2, Key2Encoded} = from_object_key(to_object_key(Bucket, Key)),
    Key2 = sext:decode(Key2Encoded),
    ?assertEqual({Bucket, Key}, {Bucket2, Key2}).
to_from_object_4elem_key_test() ->
    {Bucket, Key} = {{<<"fa">>, <<"fa">>}, {1, <<"two">>, <<"III">>, 3+1}},
    {Bucket2, Key2Encoded} = from_object_key(to_object_key(Bucket, Key)),
    Key2 = sext:decode(Key2Encoded),
    ?assertEqual({Bucket, Key}, {Bucket2, Key2}).

to_from_object_nonts1_key_test() ->
    {Bucket, Key} = {{<<"fa">>, <<"fa">>}, <<"two">>},
    {Bucket2, Key2} = from_object_key(to_object_key(Bucket, Key)),
    ?assertEqual({Bucket, Key}, {Bucket2, Key2}).
%% the rest nonts keys are impossible (KV uses only binaries); they
%% are here purely to check they are not mistaken for TS keys:
to_from_object_nonts2_key_test() ->
    {Bucket, Key} = {{<<"fa">>, <<"fa">>}, "two"},
    {Bucket2, Key2} = from_object_key(to_object_key(Bucket, Key)),
    ?assertEqual({Bucket, Key}, {Bucket2, Key2}).
to_from_object_nonts3_key_test() ->
    {Bucket, Key} = {{<<"fa">>, <<"fa">>}, 2},
    {Bucket2, Key2} = from_object_key(to_object_key(Bucket, Key)),
    ?assertEqual({Bucket, Key}, {Bucket2, Key2}).
to_from_object_nonts4_key_test() ->
    {Bucket, Key} = {{<<"fa">>, <<"fa">>}, [2]},
    {Bucket2, Key2} = from_object_key(to_object_key(Bucket, Key)),
    ?assertEqual({Bucket, Key}, {Bucket2, Key2}).


-ifdef(EQC).
prop_eleveldb_backend() ->
    Path = riak_kv_test_util:get_test_dir("eleveldb-backend"),
    ?SETUP(fun() ->
                   application:load(sasl),
                   application:set_env(sasl, sasl_error_logger, {file, Path ++ "/riak_kv_eleveldb_backend_eqc_sasl.log"}),
                   error_logger:tty(false),
                   error_logger:logfile({open, Path ++ "/riak_kv_eleveldb_backend_eqc.log"}),
                   fun() -> ?_assertCmd("rm -rf " ++ Path ++ "/*") end
           end,
           backend_eqc:prop_backend(?MODULE, false, [{data_root, Path}])).

eqc_test_() ->
    {spawn,
     [{inorder,
       [{setup,
         fun setup/0,
         fun cleanup/1,
         [
          {timeout, 180,
           [?_assertEqual(true,
                          backend_eqc:test(?MODULE, false,
                                           [{data_root,
                                             "test/eleveldb-backend"}]))]}
         ]}]}]}.

setup() ->
    application:load(sasl),
    application:set_env(sasl, sasl_error_logger, {file, "riak_kv_eleveldb_backend_eqc_sasl.log"}),
    error_logger:tty(false),
    error_logger:logfile({open, "riak_kv_eleveldb_backend_eqc.log"}),

    ok.

cleanup(_) ->
    ?_assertCmd("rm -rf test/eleveldb-backend").


%%
%% Test unrolling of sext decoder against bucket/keys from various versions of Riak.
%%
eqc_encoder_test() ->
    ?assertEqual(true, eqc:quickcheck(eqc:testing_time(2, prop_object_encoder_roundtrips()))).

bucket_name() -> non_empty(binary()).
bucket_type() -> non_empty(binary()).
binkey() -> non_empty(binary()).
binfamily() -> non_empty(binary()).
binseries() -> non_empty(binary()).
timestamp() -> ?LET(X, nat(), 1449531227 + X).

gen_bkey() ->
    oneof([{riak1, {bucket_name(), binkey()}},
           {riak2, {{bucket_name(), bucket_type()}, binkey()}},
           {riakts, {{bucket_name(), bucket_type()},
                     {binfamily(), binseries(), timestamp()}}}]).

prop_object_encoder_roundtrips() ->
    ?FORALL({Type, {Bucket, Key} = BKey},
            gen_bkey(),
            begin
                Bin = to_object_key(Bucket, Key),
                OrigBin = orig_to_object_key(Bucket, Key),
                BKey2 = {Bucket2, Key2} = from_object_key(Bin),
                ?assertEqual(Bin, OrigBin),
                case Type of
                    riakts ->
                        ?assertEqual({Bucket2, sext:decode(Key2)}, BKey);
                    _  ->
                        ?assertEqual(BKey2, orig_from_object_key(Bin)),
                        ?assertEqual(BKey2, BKey)
                end,
                true
            end).

-endif. % EQC
-endif.<|MERGE_RESOLUTION|>--- conflicted
+++ resolved
@@ -30,14 +30,9 @@
          start/2,
          stop/1,
          get/3,
-<<<<<<< HEAD
-         batch_put/4,
-=======
          flush_put/5,
->>>>>>> 6666f658
          put/5,
          async_put/5,
-         sync_put/5,
          delete/4,
          drop/1,
          fix_index/3,
@@ -189,12 +184,6 @@
             {error, Reason, State}
     end.
 
-<<<<<<< HEAD
-
-%% Create a list of backend put-related updates for this object
-put_operations(Bucket, PrimaryKey, IndexSpecs, Val, #state{legacy_indexes=WriteLegacy,
-                                                           fixed_indexes=FixedIndexes}) ->
-=======
 -type index_spec() :: {add, Index, SecondaryKey} | {remove, Index, SecondaryKey}.
 
 %% @doc Normal put, use existing option, do not modify write options
@@ -216,10 +205,9 @@
                  {ok, state()} |
                  {error, term(), state()}.
 do_put(Bucket, PrimaryKey, IndexSpecs, Val, Sync, #state{ref=Ref,
-                                                write_opts=WriteOpts,
-                                                legacy_indexes=WriteLegacy,
-                                                fixed_indexes=FixedIndexes}=State) ->
->>>>>>> 6666f658
+                                                         write_opts=WriteOpts,
+                                                         legacy_indexes=WriteLegacy,
+                                                         fixed_indexes=FixedIndexes} = State) ->
     %% Create the KV update...
     StorageKey = to_object_key(Bucket, PrimaryKey),
     Updates1 = [{put, StorageKey, Val} || Val /= undefined],
@@ -244,42 +232,9 @@
                 index_deletes(FixedIndexes, Bucket, PrimaryKey, Field, Value)
         end,
     Updates2 = lists:flatmap(F, IndexSpecs),
-    Updates1 ++ Updates2.
-
-%% @doc Insert an object into the eleveldb backend.
--type index_spec() :: {add, Index, SecondaryKey} | {remove, Index, SecondaryKey}.
--spec put(riak_object:bucket(), riak_object:key(), [index_spec()], binary(), state()) ->
-                 {ok, state()} |
-                 {error, term(), state()}.
-put(Bucket, PrimaryKey, IndexSpecs, Val, #state{ref=Ref,
-                                                write_opts=WriteOpts}=State) ->
-    Operations = put_operations(Bucket, PrimaryKey, IndexSpecs, Val, State),
 
     %% Perform the write...
-<<<<<<< HEAD
-    case eleveldb:write(Ref, Operations, WriteOpts) of
-        ok ->
-            {ok, State};
-        {error, Reason} ->
-            {error, Reason, State}
-    end.
-
-%% @doc Insert a batch of objects (must contain the same index values) into the eleveldb backend.
--spec batch_put(term(), [{{riak_object:bucket(), riak_object:key()}, binary()}], [index_spec()], state()) ->
-                 {ok, state()} |
-                 {error, term(), state()}.
-batch_put(Context, Values, IndexSpecs, #state{ref=Ref,
-                                              write_opts=WriteOpts}=State) ->
-    Operations = lists:flatmap(fun({{Bucket, Key}, Val}) ->
-                                       put_operations(Bucket, Key, IndexSpecs, Val, State)
-                               end,
-                               Values),
-
-    %% Perform the write...
-    case eleveldb:sync_write(Context, Ref, Operations, WriteOpts) of
-=======
     case eleveldb:write(Ref, Updates1 ++ Updates2, WriteOpts2) of
->>>>>>> 6666f658
         ok ->
             {ok, State};
         {error, Reason} ->
@@ -293,15 +248,6 @@
     StorageKey = to_object_key(Bucket, PrimaryKey),
     eleveldb:async_put(Ref, Context, StorageKey, Val, WriteOpts),
     {ok, State}.
-
-sync_put(Context, Bucket, PrimaryKey, Val, #state{ref=Ref, write_opts=WriteOpts}=State) ->
-    StorageKey = to_object_key(Bucket, PrimaryKey),
-    case eleveldb:sync_put(Ref, Context, StorageKey, Val, WriteOpts) of
-        ok ->
-            {ok, State};
-        {error, Reason}  ->
-            {error, Reason, State}
-    end.
 
 indexes_fixed(#state{ref=Ref,read_opts=ReadOpts}) ->
     case eleveldb:get(Ref, to_md_key(?FIXED_INDEXES_KEY), ReadOpts) of
@@ -329,16 +275,16 @@
   when is_list(IndexKeys) ->
     FoldFun =
         fun(ok, {Success, Ignore, Error}) ->
-                {Success+1, Ignore, Error};
+               {Success+1, Ignore, Error};
            (ignore, {Success, Ignore, Error}) ->
-                {Success, Ignore+1, Error};
+               {Success, Ignore+1, Error};
            ({error, _}, {Success, Ignore, Error}) ->
-                {Success, Ignore, Error+1}
+               {Success, Ignore, Error+1}
         end,
     Totals =
         lists:foldl(FoldFun, {0,0,0},
                     [fix_index(IndexKey, ForUpgrade, Ref, ReadOpts, WriteOpts)
-                     || {_Bucket, IndexKey} <- IndexKeys]),
+                        || {_Bucket, IndexKey} <- IndexKeys]),
     {reply, Totals, State};
 fix_index(IndexKey, ForUpgrade, #state{ref=Ref,
                                        read_opts=ReadOpts,
@@ -399,6 +345,7 @@
 -spec fixed_index_status(state()) -> boolean().
 fixed_index_status(#state{fixed_indexes=Fixed}) ->
     Fixed.
+
 
 %% @doc Delete an object from the eleveldb backend
 -spec delete(riak_object:bucket(), riak_object:key(), [index_spec()], state()) ->
