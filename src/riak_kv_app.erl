--- conflicted
+++ resolved
@@ -208,19 +208,13 @@
                                           [enabled, disabled],
                                           disabled),
 
-<<<<<<< HEAD
+            riak_core_capability:register({riak_kv, object_hash_version},
+                                          [0, legacy],
+                                          legacy),
+
             riak_core_capability:register({riak_kv, riak_ql_ddl_rec_version},
                                            [v2,v1],
                                            riak_ql_ddl:first_version()),
-=======
-            riak_core_capability:register({riak_kv, object_hash_version},
-                                          [0, legacy],
-                                          legacy),
-
-            riak_core_capability:register({riak_kv, riak_ql_ddl_version},
-                                           riak_ql_ddl_compiler:get_compiler_capabilities(),
-                                           lists:last(riak_ql_ddl_compiler:get_compiler_capabilities())),
->>>>>>> b409e5e0
 
             riak_core_capability:register({riak_kv, sql_select_version},
                                           [v2,v1],
