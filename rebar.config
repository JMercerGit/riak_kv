--- conflicted
+++ resolved
@@ -1,40 +1,23 @@
-<<<<<<< HEAD
 %% -*- erlang -*-
 {minimum_otp_vsn, "22.0"}.
 
 {deps,
- [{sidejob, {git, "https://github.com/basho/sidejob.git", {tag, "2.1.0"}}},
-  {redbug, {git, "https://github.com/massemanet/redbug", {tag, "1.2.1"}}},
-  {recon, {git, "https://github.com/ferd/recon", {tag, "2.4.0"}}},
-  {sext, {git, "https://github.com/uwiger/sext.git", {tag, "1.4.1"}}},
-  {riak_dt, {git, "https://github.com/basho/riak_dt.git", {tag, "riak_kv-3.0.0"}}},
+ [{sidejob, {git, "https://github.com/basho/sidejob.git", {branch, "develop"}}},
+  {bitcask, {git, "https://github.com/basho/bitcask.git", {branch, "develop"}}},
+  {redbug, {git, "https://github.com/massemanet/redbug", {tag, "v2.0.0"}}},
+  {recon, {git, "https://github.com/ferd/recon", {tag, "2.5.2"}}},
+  {sext, {git, "https://github.com/uwiger/sext.git", {tag, "1.8.0"}}},
+  {riak_dt, {git, "https://github.com/basho/riak_dt.git", {branch, "develop"}}},
   {hyper, {git, "https://github.com/basho/hyper", {tag, "1.1.0"}}},
-  {kv_index_tictactree, {git, "https://github.com/martinsumner/kv_index_tictactree.git", {tag, "0.9.18"}}},
-  {riakhttpc, {git, "https://github.com/TI-Tokyo/riak-erlang-http-client", {tag, "3.0.4+https"}}},
-  {bitcask, {git, "https://github.com/basho/bitcask.git", {tag, "2.1.0"}}},
-=======
-{minimum_otp_vsn, "22.0"}.
-
-{src_dirs, ["./priv/tracers", "./src"]}.
-{cover_enabled, false}.
-{edoc_opts, [{preprocess, true}]}.
-{erl_opts, [warnings_as_errors,
-            {src_dirs, ["src", "priv/tracers"]},
-            {platform_define, "^[0-9]+", namespaced_types},
-            {platform_define, "^[0-9]+", set_env_options},
-            {platform_define, "^R15", "old_hash"},
-            {i, "./_build/default/plugins/gpb/include"},
-            {d, 'TEST_FS2_BACKEND_IN_RIAK_KV'}]}.
-
-{eunit_opts, [verbose]}.
->>>>>>> 6666f658
+  {kv_index_tictactree, {git, "https://github.com/basho/kv_index_tictactree.git", {branch, "develop"}}},
+  {riakhttpc, {git, "https://github.com/basho/riak-erlang-http-client", {tag, "3.0.8"}}},
 
   %% deps with TS-specific changes, or required by TS
-  {riak_core, {git, "https://github.com/TI-Tokyo/riak_core.git", {branch, "riak_ts-develop-3.0"}}},
-  {riak_api, {git, "https://github.com/TI-Tokyo/riak_api.git", {branch, "riak_ts-develop-3.0"}}},
-  {riak_pipe, {git, "https://github.com/TI-Tokyo/riak_pipe.git", {branch, "riak_ts-develop-3.0"}}},
-  {riak_ql, {git, "https://github.com/TI-Tokyo/riak_ql.git", {branch, "riak_ts-develop-3.0"}}},
-  {jam, {git, "https://github.com/TI-Tokyo/jam.git", {branch, "riak_ts-develop-3.0"}}},
+  {riak_core, {git, "https://github.com/TI-Tokyo/riak_core.git", {branch, "riak_ts-develop"}}},
+  {riak_api, {git, "https://github.com/TI-Tokyo/riak_api.git", {branch, "riak_ts-develop"}}},
+  {riak_pipe, {git, "https://github.com/TI-Tokyo/riak_pipe.git", {branch, "riak_ts-develop"}}},
+  {riak_ql, {git, "https://github.com/TI-Tokyo/riak_ql.git", {branch, "riak_ts-develop"}}},
+  {jam, {git, "https://github.com/TI-Tokyo/jam.git", {branch, "riak_ts-develop"}}},
   {msgpack, "0.7.0"}
  ]
 }.
@@ -56,13 +39,13 @@
 
 {erl_opts,
  [warnings_as_errors,
-  {parse_transform, lager_transform},
-  {lager_extra_sinks, [object]},
   {src_dirs, ["src", "priv/tracers"]},
   {i, "./_build/default/plugins/gpb/include"},
   {d, 'TEST_FS2_BACKEND_IN_RIAK_KV'}
  ]
 }.
+
+{eunit_opts, [verbose]}.
 
 {gpb_opts,
  [{module_name_suffix, "_pb"},
@@ -70,48 +53,11 @@
  ]
 }.
 
-{eunit_opts,
- [no_tty,  %% This turns off the default output, MUST HAVE
-  {report, {eunit_progress, [colored, profile]}} %% Use `profile' to see test timing information
-  %% Uses the progress formatter with ANSI-colored output
- ]
-}.
-
-<<<<<<< HEAD
 {cover_enabled, false}.
 
 {dialyzer, [{plt_apps, all_deps}]}.
 
-{profiles,
- [{test,
-   [{deps,
-     [meck,
-      {eunit_formatters, {git, "https://github.com/seancribbs/eunit_formatters", {tag, "v0.5.0"}}}
-     ]
-    }
-   ]
-  },
-  {eqc, [{deps, [meck]}]},
-  {gha, [{erl_opts, [{d, 'GITHUBEXCLUDE'}]}]}
- ]}.
-=======
 {profiles, [
     {test, [{deps, [meck]}]},
     {gha, [{erl_opts, [{d, 'GITHUBEXCLUDE'}]}]}
-]}.
-
-{deps, [
-    {riak_core, {git, "https://github.com/basho/riak_core.git", {branch, "develop"}}},
-    {sidejob, {git, "https://github.com/basho/sidejob.git", {branch, "develop"}}},
-    {bitcask, {git, "https://github.com/basho/bitcask.git", {branch, "develop"}}},
-    {redbug, {git, "https://github.com/massemanet/redbug", {tag, "v2.0.0"}}},
-    {recon, {git, "https://github.com/ferd/recon", {tag, "2.5.2"}}},
-    {sext, {git, "https://github.com/uwiger/sext.git", {tag, "1.8.0"}}},
-    {riak_pipe, {git, "https://github.com/basho/riak_pipe.git", {branch, "develop"}}},
-    {riak_dt, {git, "https://github.com/basho/riak_dt.git", {branch, "develop"}}},
-    {riak_api, {git, "https://github.com/basho/riak_api.git", {branch, "develop"}}},
-    {hyper, {git, "https://github.com/basho/hyper", {tag, "1.1.0"}}},
-    {kv_index_tictactree, {git, "https://github.com/basho/kv_index_tictactree.git", {branch, "develop"}}},
-    {riakhttpc, {git, "https://github.com/basho/riak-erlang-http-client", {tag, "3.0.8"}}}
-]}.
->>>>>>> 6666f658
+]}.