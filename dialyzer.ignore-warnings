--- conflicted
+++ resolved
@@ -1,12 +1,6 @@
 riak_core_pb.erl
 riak_kv_pipe_index.erl:164: Function queue_existing_pipe/4 has no local return
 riak_kv_pipe_listkeys.erl:159: Function queue_existing_pipe/3 has no local return
-<<<<<<< HEAD
-riak_kv_put_fsm.erl:822: The pattern <[COP = {'counter_op', _Amt} | T], Acc> can never match the type <[{'details' | 'dw' | 'n_val' | 'pw' | 'retry_put_coordinator_failure' | 'returnbody' | 'sloppy_quorum' | 'timeout' | 'update_last_modified' | 'w','false' | 'infinity' | 'true' | [any()] | non_neg_integer()},...],[{'details' | 'dw' | 'n_val' | 'pw' | 'retry_put_coordinator_failure' | 'returnbody' | 'sloppy_quorum' | 'timeout' | 'update_last_modified' | 'w','false' | 'infinity' | 'true' | [any()] | non_neg_integer()}]>
-riak_kv_put_fsm.erl:825: The pattern <[COP = {'crdt_op', _Op} | T], Acc> can never match the type <[{'details' | 'dw' | 'n_val' | 'pw' | 'retry_put_coordinator_failure' | 'returnbody' | 'sloppy_quorum' | 'timeout' | 'update_last_modified' | 'w','false' | 'infinity' | 'true' | [any()] | non_neg_integer()},...],[{'details' | 'dw' | 'n_val' | 'pw' | 'retry_put_coordinator_failure' | 'returnbody' | 'sloppy_quorum' | 'timeout' | 'update_last_modified' | 'w','false' | 'infinity' | 'true' | [any()] | non_neg_integer()}]>
-=======
-riak_kv_util.erl:304: The pattern 'error' can never match the type 'ok' | 'undefined'
->>>>>>> bfb76bdd
 riak_kv_vnode.erl:984: The pattern <{'riak_kv_index_v3', _, _, _, _, _, _, _, _, _, N}, DefaultSize> can never match the type <{_,_},'undefined' | pos_integer()>
 riak_kv_vnode.erl:1284: The call riak_kv_vnode:raw_put(HOTarget::atom(),Key::{binary() | {binary(),binary()},binary()},Obj::{riak_object:riak_object(),_} | riak_object:riak_object()) will never return since it differs in the 1st argument from the success typing arguments: ({_,_},any(),any())
 riak_kv_vnode.erl:1327: Function raw_put/3 has no local return
