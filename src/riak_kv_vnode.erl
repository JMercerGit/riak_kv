--- conflicted
+++ resolved
@@ -343,13 +343,8 @@
                                     Preflists,
                                     RootPath,
                                     ObjSplitFun),
-<<<<<<< HEAD
-    lager:info("AAE Controller started with pid=~w", [AAECntrl]),
-
-=======
     ?LOG_INFO("AAE Controller started with pid=~w", [AAECntrl]),
-    
->>>>>>> 6666f658
+
     InitD = erlang:phash2(Partition, 256),
     % Space out the initial poke to avoid over-coordination between vnodes,
     % each of up to 256 vnodes will end on a different point in the slot, with
@@ -393,7 +388,7 @@
 preflistfun(Bucket, Key) -> riak_kv_util:get_index_n({Bucket, Key}).
 
 
--spec tictac_returnfun(partition(), store|trees|exchange) -> 
+-spec tictac_returnfun(partition(), store|trees|exchange) ->
                     fun((term()) -> ok).
 %% @doc
 %% Function to be passed to return a response once an operation is complete
@@ -448,13 +443,8 @@
                     FinishFun(Output),
                     Duration =
                         timer:now_diff(os:timestamp(), SW) div (1000 * 1000),
-<<<<<<< HEAD
-                    lager:info("Tree rebuild complete for partition=~w" ++
+                    ?LOG_INFO("Tree rebuild complete for partition=~w" ++
                                 " in duration=~w seconds",
-=======
-                    ?LOG_INFO("Tree rebuild complete for partition=~w" ++
-                                " in duration=~w seconds", 
->>>>>>> 6666f658
                                 [Partition, Duration]);
                 skipped ->
                     ?LOG_INFO("Tree rebuild skipped for partition=~w",
@@ -951,7 +941,7 @@
                                                     ReturnFun,
                                                     IndexNFun);
                 {fetch_clocks, SegmentIDs, MR} ->
-                    IndexNFun = 
+                    IndexNFun =
                         fun(B, K) -> riak_kv_util:get_index_n({B, K}) end,
                     ModifiedLimiter = aaefold_setmodifiedlimiter(MR),
                     aae_controller:aae_fetchclocks(Cntrl,
@@ -962,7 +952,7 @@
                                                     ReturnFun,
                                                     IndexNFun);
                 {fetch_clocks_range, Bucket, KR, SF, MR} ->
-                    IndexNFun = 
+                    IndexNFun =
                         fun(B, K) -> riak_kv_util:get_index_n({B, K}) end,
                     RangeLimiter = aaefold_setrangelimiter(Bucket, KR),
                     ModifiedLimiter = aaefold_setmodifiedlimiter(MR),
@@ -974,7 +964,7 @@
                                                     ModifiedLimiter,
                                                     ReturnFun,
                                                     IndexNFun)
-                    
+
             end
     end,
     {noreply, State};
@@ -1264,19 +1254,8 @@
                         lists:keyfind(Remote, 1, PL)} of
                     {{Local, LN}, {Remote, RN}} ->
                         IndexN = {DocIdx, N},
-<<<<<<< HEAD
-                        BlueList =
-                            [{riak_kv_vnode:aae_send({Local, LN}), [IndexN]}],
-                        PinkList =
-                            [{riak_kv_vnode:aae_send({Remote, RN}), [IndexN]}],
-                        RepairFun =
-                            riak_kv_get_fsm:prompt_readrepair([{Local, LN},
-                                                                {Remote, RN}]),
-                        ReplyFun = tictac_returnfun(Idx, exchange),
-=======
->>>>>>> 6666f658
                         ScanTimeout = ?AAE_SKIP_COUNT * XTick,
-                        LoopCount = 
+                        LoopCount =
                             case app_helper:get_env(riak_kv,
                                                     tictacaae_repairloops) of
                                 LC when is_integer(LC) ->
@@ -1284,31 +1263,18 @@
                                 _ ->
                                     ?AAE_REPAIR_LOOPS
                             end,
-<<<<<<< HEAD
-                        aae_exchange:start(full,
-                                            BlueList,
-                                            PinkList,
-                                            RepairFun,
-                                            ReplyFun,
-                                            none,
-                                            ExchangeOptions),
-                        ?AAE_SKIP_COUNT;
-                    _ ->
-                        lager:warning("Proposed exchange between ~w and ~w " ++
-=======
                         ReplyFun = tictac_returnfun(Idx, exchange),
                         riak_kv_tictacaae_repairs:prompt_tictac_exchange(
                                 {Local, LN}, {Remote, RN}, IndexN,
                                 ScanTimeout, LoopCount, ReplyFun, none),
-                        
+
                         ?AAE_SKIP_COUNT;
                     _ ->
-                        ?LOG_WARNING("Proposed exchange between ~w and ~w " ++ 
->>>>>>> 6666f658
-                                        "not currently supported within " ++
-                                        "preflist for IndexN=~w possibly " ++
-                                        "due to node failure",
-                                        [Local, Remote, {DocIdx, N}]),
+                        ?LOG_WARNING("Proposed exchange between ~w and ~w "
+                                     "not currently supported within "
+                                     "preflist for IndexN=~w possibly "
+                                     "due to node failure",
+                                     [Local, Remote, {DocIdx, N}]),
                             0
                 end,
             ok = aae_controller:aae_ping(State#state.aae_controller,
@@ -1355,34 +1321,24 @@
                     / (1000 * 1000),
             case HowLong > ?MAX_REBUILD_TIME of
                 true ->
-<<<<<<< HEAD
-                    lager:warning("Pending rebuild time is now " ++
-                                    "~w seconds for partition ~w " ++
-                                    "... something isn't right",
-=======
-                    ?LOG_WARNING("Pending rebuild time is now " ++ 
-                                    "~w seconds for partition ~w " ++ 
-                                    "... something isn't right", 
->>>>>>> 6666f658
-                                [HowLong, State#state.idx]);
+                    ?LOG_WARNING("Pending rebuild time is now "
+                                 "~w seconds for partition ~w "
+                                 "... something isn't right",
+                                 [HowLong, State#state.idx]);
                 false ->
                     ?LOG_INFO("Skip poke with rebuild pending duration=~w" ++
-                                " for partition ~w",
-                            [HowLong, State#state.idx])
+                                  " for partition ~w",
+                              [HowLong, State#state.idx])
             end,
             {noreply, State};
         {true, false} ->
             % Next Rebuild Time is in the past - prompt a rebuild
-<<<<<<< HEAD
-            lager:info("Prompting tictac_aae rebuild for controller=~w",
-=======
-            ?LOG_INFO("Prompting tictac_aae rebuild for controller=~w", 
->>>>>>> 6666f658
-                        [State#state.aae_controller]),
+            ?LOG_INFO("Prompting tictac_aae rebuild for controller=~w",
+                      [State#state.aae_controller]),
             ReturnFun = tictac_returnfun(State#state.idx, store),
             State0 = State#state{tictac_rebuilding = os:timestamp()},
             case aae_controller:aae_rebuildstore(State#state.aae_controller,
-                                                    fun tictac_rebuild/3) of
+                                                 fun tictac_rebuild/3) of
                 ok ->
                     % This store is rebuilt already (i.e. it is native), so nothing to
                     % do here other than prompt the status change
@@ -1972,7 +1928,7 @@
             {AccL, Count, QueueName, BatchSize} = Acc,
             case Count rem BatchSize of
                 0 ->
-                    % Reading in batch, then processing in batch assumed 
+                    % Reading in batch, then processing in batch assumed
                     % to be more efficient
                     riak_kv_replrtq_src:replrtq_aaefold(QueueName, AccL),
                     {[RE], Count + 1, QueueName, BatchSize};
@@ -1993,9 +1949,6 @@
                                 InitAcc,
                                 [{clock, null}]),
     {select_queue(?AF4_QUEUE, State), {fold, Folder, ReturnFun}, Sender, State};
-<<<<<<< HEAD
-handle_aaefold({find_keys,
-=======
 handle_aaefold({repair_keys_range,
                         Bucket, KeyRange,
                         ModifiedRange,
@@ -2010,9 +1963,9 @@
             {AccL, Count, all, BatchSize} = Acc,
             case Count rem BatchSize of
                 0 ->
-                    % Reading in batch, then processing in batch assumed 
+                    % Reading in batch, then processing in batch assumed
                     % to be more efficient
-                    lists:foreach(FetchFun, AccL), 
+                    lists:foreach(FetchFun, AccL),
                     {[{BF, KF}], Count + 1, all, BatchSize};
                 _ ->
                     {[{BF, KF}|AccL], Count + 1, all, BatchSize}
@@ -2021,18 +1974,17 @@
     WrappedFoldFun = aaefold_withcoveragecheck(FoldFun, IndexNs, Filtered),
     RangeLimiter = aaefold_setrangelimiter(Bucket, KeyRange),
     ModifiedLimiter = aaefold_setmodifiedlimiter(ModifiedRange),
-    {async, Folder} = 
-        aae_controller:aae_fold(Cntrl, 
+    {async, Folder} =
+        aae_controller:aae_fold(Cntrl,
                                 RangeLimiter,
                                 all,
                                 ModifiedLimiter,
                                 false,
-                                WrappedFoldFun, 
-                                InitAcc, 
+                                WrappedFoldFun,
+                                InitAcc,
                                 []),
     {select_queue(?AF4_QUEUE, State), {fold, Folder, ReturnFun}, Sender, State};
-handle_aaefold({find_keys, 
->>>>>>> 6666f658
+handle_aaefold({find_keys,
                         Bucket, KeyRange,
                         ModifiedRange,
                         {sibling_count, MaxCount}},
@@ -2279,8 +2231,8 @@
     {key_range, Bucket, StartKey, EndKey}.
 
 -spec aaefold_setmodifiedlimiter(
-        {date, pos_integer(), pos_integer()} | 
-            all | 
+        {date, pos_integer(), pos_integer()} |
+            all |
             aae_keystore:modified_limiter())
                                     -> aae_keystore:modified_limiter().
 %% @doc
@@ -3178,43 +3130,20 @@
                      reqid=ReqID,
                      coord=Coord,
                      index_specs=IndexSpecs,
-<<<<<<< HEAD
-                     readrepair=ReadRepair}) ->
-=======
                      readrepair=ReadRepair,
                      sync_on_write=SyncOnWrite}) ->
->>>>>>> 6666f658
     case ReadRepair of
         true ->
             MaxCheckFlag = no_max_check;
         false ->
             MaxCheckFlag = do_max_check
     end,
-<<<<<<< HEAD
-    {Reply, State2} =
-        actual_put(BKey, Objects, IndexSpecs, RB, ReqID, MaxCheckFlag, Coord, State),
-    {Reply, State2}.
-
-actual_put(BKey, {Obj, OldObj}, IndexSpecs, RB, ReqID, State) ->
-    actual_put(BKey, {Obj, OldObj}, IndexSpecs,
-                RB, ReqID, do_max_check, false, State).
-
-actual_put(BKey={Bucket, Key},
-           {Obj, OldObj},
-           IndexSpecs,
-           RB, ReqID,
-           MaxCheckFlag, Coord,
-           State = #state{idx=Idx,
-                          mod=Mod,
-                          modstate=ModState,
-                          update_hook=UpdateHook}) ->
-=======
-    Sync = 
+    Sync =
         case SyncOnWrite of
             all ->
                 true;
             %% 'one' does not override the backend value for the other nodes
-            %% therefore is only useful if the backend is configured to not 
+            %% therefore is only useful if the backend is configured to not
             %% sync-on-write
             one ->
                 Coord;
@@ -3233,16 +3162,15 @@
                 {false, false}, State).
 
 actual_put(BKey={Bucket, Key},
-            {Obj, OldObj},
-            IndexSpecs,
-            RB, ReqID,
-            MaxCheckFlag,
-            {Coord, Sync},
-            State=#state{idx=Idx,
-                            mod=Mod,
-                            modstate=ModState,
-                            update_hook=UpdateHook}) ->
->>>>>>> 6666f658
+           {Obj, OldObj},
+           IndexSpecs,
+           RB, ReqID,
+           MaxCheckFlag,
+           {Coord, Sync},
+           State=#state{idx=Idx,
+                        mod=Mod,
+                        modstate=ModState,
+                        update_hook=UpdateHook}) ->
     case encode_and_put(Obj, Mod, Bucket, Key, IndexSpecs, ModState,
                        MaxCheckFlag, Sync) of
         {{ok, UpdModState}, EncodedVal} ->
@@ -3631,12 +3559,8 @@
                     erlang:demonitor(Monitor, [flush]),
                     throw(stop_fold);
                 {'DOWN', Monitor, process, Pid, Reason} ->
-<<<<<<< HEAD
-                    lager:error("Process ~w down for reason ~w",
-=======
-                    ?LOG_ERROR("Process ~w down for reason ~w", 
->>>>>>> 6666f658
-                                    [Pid, Reason]),
+                    ?LOG_ERROR("Process ~w down for reason ~w",
+                               [Pid, Reason]),
                     throw(receiver_down)
             end
     end.
@@ -4187,15 +4111,10 @@
     end.
 
 %% @private
-<<<<<<< HEAD
--spec update_vnode_stats(vnode_get | vnode_put | vnode_head,
-                            partition(), erlang:timestamp()) ->
-=======
 -spec update_vnode_stats(vnode_get|vnode_put|vnode_head,
-                            partition(),
-                            erlang:timestamp()) ->
->>>>>>> 6666f658
-                                ok.
+                         partition(),
+                         erlang:timestamp()) ->
+          ok.
 update_vnode_stats(Op, Idx, StartTS) ->
     ok = riak_kv_stat:update({Op, Idx, timer:now_diff( os:timestamp(), StartTS)}).
 
@@ -4314,7 +4233,6 @@
                         false ->
                             ok
                     end,
-<<<<<<< HEAD
 
                     %% Timeseries data arrives during handoff with
                     %% sext-encoded local keys. Unless care is taken,
@@ -4323,17 +4241,12 @@
                     %%
                     %% Not the ideal solution but sufficient.
                     PutKey = maybe_timeseries_key(Key, Obj),
-                    PutRet = Mod:put(Bucket, PutKey, IndexSpecs, EncodedVal,
-                                     ModState),
-=======
                     PutFun = select_put_fun(Mod, ModState, Sync),
-                    PutRet = PutFun(Bucket, Key, IndexSpecs, EncodedVal, ModState),
->>>>>>> 6666f658
+                    PutRet = PutFun(Bucket, PutKey, IndexSpecs, EncodedVal, ModState),
                     {PutRet, EncodedVal}
             end
     end.
 
-<<<<<<< HEAD
 %% This function takes a key and the riak object from the handoff call
 %% chain and verifies whether or not the object is from timeseries.
 %%
@@ -4351,7 +4264,7 @@
     end;
 maybe_timeseries_key(Key, _Object) ->
     Key.
-=======
+
 -spec select_put_fun(Mod::term(), ModState::term(), Sync::boolean()) -> fun().
 select_put_fun(Mod, ModState, Sync) ->
     case Sync of
@@ -4366,7 +4279,6 @@
         _ ->
             fun Mod:put/5
     end.
->>>>>>> 6666f658
 
 uses_r_object(Mod, ModState, Bucket) ->
     {ok, Capabilities} = Mod:capabilities(Bucket, ModState),
