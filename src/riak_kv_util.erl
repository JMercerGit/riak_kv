--- conflicted
+++ resolved
@@ -26,7 +26,6 @@
 
 
 -export([is_x_deleted/1,
-<<<<<<< HEAD
          obj_not_deleted/1,
          try_cast/3,
          fallback/4,
@@ -52,33 +51,6 @@
          get_backend_config/3,
          is_modfun_allowed/2,
          shuffle_list/1]).
-=======
-        obj_not_deleted/1,
-        try_cast/3,
-        fallback/4,
-        expand_value/3,
-        expand_rw_value/4,
-        expand_sync_on_write/2,
-        normalize_rw_value/2,
-        make_request/2,
-        get_index_n/1,
-        preflist_siblings/1,
-        fix_incorrect_index_entries/1,
-        fix_incorrect_index_entries/0,
-        responsible_preflists/1,
-        responsible_preflists/2,
-        responsible_preflists/3,
-        make_vtag/1,
-        puts_active/0,
-        exact_puts_active/0,
-        gets_active/0,
-        consistent_object/1,
-        get_write_once/1,
-        overload_reply/1,
-        get_backend_config/3,
-        is_modfun_allowed/2,
-        shuffle_list/1]).
->>>>>>> 6666f658
 -export([report_hashtree_tokens/0, reset_hashtree_tokens/2]).
 
 -include_lib("kernel/include/logger.hrl").
