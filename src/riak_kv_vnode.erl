%% -------------------------------------------------------------------
%%
%% riak_kv_vnode: VNode Implementation
%%
%% Copyright (c) 2007-2016 Basho Technologies, Inc.  All Rights Reserved.
%%
%% This file is provided to you under the Apache License,
%% Version 2.0 (the "License"); you may not use this file
%% except in compliance with the License.  You may obtain
%% a copy of the License at
%%
%%   http://www.apache.org/licenses/LICENSE-2.0
%%
%% Unless required by applicable law or agreed to in writing,
%% software distributed under the License is distributed on an
%% "AS IS" BASIS, WITHOUT WARRANTIES OR CONDITIONS OF ANY
%% KIND, either express or implied.  See the License for the
%% specific language governing permissions and limitations
%% under the License.
%%
%% -------------------------------------------------------------------
-module(riak_kv_vnode).
-behaviour(riak_core_vnode).

-compile({nowarn_deprecated_function,
          [{gen_fsm, send_event, 2}]}).

%% API
-export([test_vnode/1, put/7]).
-export([start_vnode/1,
         start_vnodes/1,
         get/3,
         get/4,
         head/3,
         head/4,
         del/3,
         reap/3,
         put/6,
         local_get/2,
         local_put/2,
         local_put/3,
         coord_put/6,
         readrepair/6,
         list_keys/4,
         fold/3,
         fold/4,
         get_vclocks/2,
         vnode_status/1,
         ack_keys/1,
         repair/1,
         repair_status/1,
         repair_filter/1,
         hashtree_pid/1,
         rehash/3,
         refresh_index_data/4,
         request_hashtree_pid/1,
         request_hashtree_pid/2,
         upgrade_hashtree/1,
         reformat_object/2,
         stop_fold/1,
         get_modstate/1,
         aae_send/1]).

%% riak_core_vnode API
-export([init/1,
         terminate/2,
         handle_command/3,
         handle_overload_command/3,
         handle_coverage/4,
         is_empty/1,
         delete/1,
         request_hash/1,
         object_info/1,
         nval_map/1,
         handle_handoff_command/3,
         handoff_starting/2,
         handoff_started/2,     %% Note: optional function of the behaviour
         handoff_cancelled/1,
         handoff_finished/2,
         handle_handoff_data/2,
         encode_handoff_item/2,
         handle_exit/3,
         handle_info/2,
         handle_overload_info/2,
         ready_to_exit/0,%% Note: optional function of the behaviour
         add_vnode_pool/2]). %% Note: optional function of the behaviour

-export([handoff_data_encoding_method/0]).
-export([set_vnode_forwarding/2]).

-include_lib("kernel/include/logger.hrl").

-include_lib("riak_kv_vnode.hrl").
-include_lib("riak_kv_index.hrl").
-include_lib("riak_kv_map_phase.hrl").
-include_lib("riak_core_pb.hrl").
-include_lib("riak_ql/include/riak_ql_ddl.hrl").
-include("riak_kv_types.hrl").

-ifdef(TEST).
-include_lib("eunit/include/eunit.hrl").
-include_lib("riak_core/include/riak_core_bg_manager.hrl").
-export([put_merge/6]). %% For fsm_eqc_vnode
-endif.

-record(mrjob, {cachekey :: term(),
                bkey :: term(),
                reqid :: term(),
                target :: pid()}).

-record(counter_state, {
          %% kill switch, if for any reason one wants disable per-key-epoch, then set
          %% [{riak_kv, [{per_key_epoch, false}]}].
          use = true :: boolean(),
          %% The number of new epoch writes co-ordinated by this vnode
          %% What even is a "key epoch?" It is any time a key is
          %% (re)created. A new write, a write not yet coordinated by
          %% this vnode, a write where local state is unreadable.
          cnt = 0 :: non_neg_integer(),
          %% Counter leased up-to. For totally new state/id
          %% this will be that flush threshold See config value
          %% `{riak_kv, counter_lease_size}'
          lease = 0 :: non_neg_integer(),
          lease_size = 0 :: non_neg_integer(),
          %% Has a lease been requested but not granted yet
          leasing = false :: boolean()
         }).

-type update_hook() :: module() | undefined.

-record(state, {idx :: partition(),
                mod :: module(),
                async_put :: boolean(),
                modstate :: term(),
                mrjobs :: term(),
                vnodeid :: undefined | binary(),
                delete_mode :: keep | immediate | pos_integer(),
                bucket_buf_size :: pos_integer(),
                index_buf_size :: pos_integer(),
                key_buf_size :: pos_integer(),
                async_folding :: boolean(),
                in_handoff = false :: boolean(),
                handoff_target :: {integer(), node()} | undefined,
                handoffs_rejected = 0 :: integer(),
                forward :: node() | [{integer(), node()}],
                hashtrees :: pid() | undefined,
                upgrade_hashtree = false :: boolean(),
                md_cache :: ets:tab(),
                md_cache_size :: pos_integer(),
                counter :: #counter_state{},
                status_mgr_pid :: pid(), %% a process that manages vnode status persistence
                tictac_aae = false :: boolean(),
                aae_controller :: undefined|pid(),
                tictac_exchangequeue = []
                    :: list(riak_kv_entropy_manager:exchange()),
                tictac_exchangecount = 0 :: integer(),
                tictac_deltacount = 0 :: integer(),
                tictac_exchangetime = 0 :: integer(),
                tictac_startqueue = os:timestamp() :: erlang:timestamp(),
                tictac_rebuilding = false :: erlang:timestamp()|false,
                tictac_skiptick = 0 :: non_neg_integer(),
                tictac_startup = true :: boolean(),
                aae_tokenbucket = true :: boolean(),
                worker_pool_strategy = single :: none|single|dscp,
                vnode_pool_pid :: undefined|pid(),
                update_hook :: update_hook(),
                max_aae_queue_time :: non_neg_integer(),
                enable_nextgenreplsrc = false :: boolean(),
                sizelimit_nextgenreplsrc = 0 :: non_neg_integer()
               }).

-type index_op() :: add | remove.
-type index_value() :: integer() | binary().
-type index() :: non_neg_integer().
-type state() :: #state{}.
-type vnodeid() :: binary().
-type counter_lease_error() :: {error, counter_lease_max_errors | counter_lease_timeout}.
-type old_object() :: riak_object:riak_object()|
                        confirmed_no_old_object|
                        assumed_no_old_object|
                        unchanged_no_old_object|
                        unknown_no_old_object.
    % Hooks use no_old_object, but no_old_object can mean four things.
    % 1 - A GET was done before the PUT, and no old object was found
    % 2 - The path used assumes there is no old object
    % 3 - The old object hasn't changed - so the new object is the old object
    % 4 - The path doesn't consider an old object to be relevant
    % This creates a type to represent these three cases separately, as
    % well as the scenario where the is an old object.
    % The function maybe_old-object/1 can be called to normalise the three
    % cases back to the single case of no_old_object for hooks.
-type hook_old_object() :: riak_object:riak_object()|no_old_object.
    % Type for old objects to be passed into hooks

-define(MD_CACHE_BASE, "riak_kv_vnode_md_cache").
-define(DEFAULT_HASHTREE_TOKENS, 90).

%% default value for `counter_lease' in `#counter_state{}'
%% NOTE: these MUST be positive integers!
%% @see non_neg_env/3
-define(DEFAULT_CNTR_LEASE, 10000).
%% On advise/review from Scott decided to cap the size of leases. 50m
%% is a lot of new epochs for a single vnode, and it saves us from
%% buring through vnodeids in the worst case.
-define(MAX_CNTR_LEASE, 50000000).
%% Should these cuttlefish-able?  If it takes more than 20 attempts to
%% fsync the vnode counter to disk, die. (NOTE this is not ERRS*TO but
%% first to trip see blocking_lease_counter/3)
-define(DEFAULT_CNTR_LEASE_ERRS, 20).
%% If it takes more than 20 seconds to fsync the vnode counter to disk,
%% die
-define(DEFAULT_CNTR_LEASE_TO, 20000). % 20 seconds!

-define(MAX_REBUILD_TIME, 86400).

-define(MAX_AAE_QUEUE_TIME, 1000).
    %% Queue time in ms to prompt a sync ping.
-define(AAE_SKIP_COUNT, 10).
-define(AAE_LOADING_WAIT, 5000).
-define(AAE_REPAIR_LOOPS, 8).

-define(AF1_QUEUE, riak_core_node_worker_pool:af1()).
    %% Assured Forwarding - pool 1
    %% Hot backups.  AAE cached tree rebuilds
-define(AF2_QUEUE, riak_core_node_worker_pool:af2()).
    %% Assured Forwarding - pool 2
    %% Any other handle_coverage that responds queue (e.g. leveled keylisting)
-define(AF3_QUEUE, riak_core_node_worker_pool:af3()).
    %% Assured Forwarding - pool 3
    %% AAE full-sync queries (per-bucket with/without key_range).
-define(AF4_QUEUE, riak_core_node_worker_pool:af4()).
    %% Assured Forwarding - pool 4
    %% operational information queries (e.g. object_stats).  Replication folds
    %% for transition.  Reaping operations
-define(BE_QUEUE, riak_core_node_worker_pool:be()).
    %% Best efforts (aka scavenger) pool.
    %% Parallel AAE store rebuilds

%% Erlang's if Bool -> thing; true -> thang end. syntax hurts my
%% brain. It scans as if true -> thing; true -> thang end. So, here is
%% a macro, ?ELSE to use in if statements. You're welcome.
-define(ELSE, true).

-record(putargs, {returnbody :: boolean(),
                  coord:: boolean(),
                  lww :: boolean(),
                  bkey :: {binary(), binary()},
                  robj :: term(),
                  index_specs=[] :: [{index_op(), binary(), index_value()}],
                  reqid :: non_neg_integer() | undefined,
                  bprops :: riak_kv_bucket:props() | undefined,
                  starttime :: non_neg_integer(),
                  prunetime :: undefined| non_neg_integer(),
                  readrepair=false :: boolean(),
                  is_index=false :: boolean(), %% set if the b/end supports indexes
                  crdt_op = undefined :: undefined | term(), %% if set this is a crdt operation
                  hash_ops = no_hash_ops,
                  sync_on_write = undefined :: undefined | atom()
                 }).
-type putargs() :: #putargs{}.

-spec maybe_create_hashtrees(state()) -> state().
maybe_create_hashtrees(State) ->
    maybe_create_hashtrees(riak_kv_entropy_manager:enabled(), State).

-spec maybe_create_hashtrees(boolean(), state()) -> state().
maybe_create_hashtrees(false, State) ->
    State#state{upgrade_hashtree=false};
maybe_create_hashtrees(true, State=#state{idx=Index, upgrade_hashtree=Upgrade,
                                          mod=Mod, modstate=ModState}) ->
    %% Only maintain a hashtree if a primary vnode
    {ok, Ring} = riak_core_ring_manager:get_my_ring(),
    case riak_core_ring:vnode_type(Ring, Index) of
        primary ->
            {ok, ModCaps} = Mod:capabilities(ModState),
            Empty = case is_empty(State) of
                        {true, _}     -> true;
                        {false, _, _} -> false
                    end,
            Opts = [use_2i || lists:member(indexes, ModCaps)]
                   ++ [vnode_empty || Empty]
                   ++ [upgrade || Upgrade],
            case riak_kv_index_hashtree:start(Index, self(), Opts) of
                {ok, Trees} ->
                    monitor(process, Trees),
                    State#state{hashtrees=Trees, upgrade_hashtree=false};
                Error ->
                    ?LOG_INFO("riak_kv/~p: unable to start index_hashtree: ~p",
                               [Index, Error]),
                    erlang:send_after(1000, self(), retry_create_hashtree),
                    State#state{hashtrees=undefined}
            end;
        _ ->
            State#state{upgrade_hashtree=false}
    end.


-spec maybe_start_aaecontroller(active|passive, state()) -> state().
%% @doc
%% Start an AAE controller if riak_kv has been configured to use cached
%% tictac tree based AAE.  Note that a controller will always start, and
%% receive updates, even if the vnode is not a primary (and will not be
%% involved in exchanges).
maybe_start_aaecontroller(passive, State) ->
    State#state{tictac_aae=false, aae_controller=undefined};
maybe_start_aaecontroller(active, State=#state{mod=Mod,
                                                idx=Partition,
                                                modstate=ModState}) ->
    {ok, ModCaps} = Mod:capabilities(ModState),
    IsEmpty =
        case is_empty(State) of
            {true, _}     -> true;
            {false, _, _} -> false
        end,
    KeyStoreType =
        case lists:member(leveled, ModCaps) of
            true ->
                Bookie = Mod:return_self(ModState),
                {native, leveled_nko, Bookie};
            false ->
                ParallelStore =
                    app_helper:get_env(riak_kv, tictacaae_parallelstore),
                {parallel, ParallelStore}
        end,
    Preflists = riak_kv_util:responsible_preflists(Partition),
    RootPath = determine_aaedata_root(Partition),

    RD = app_helper:get_env(riak_kv, tictacaae_rebuilddelay),
    RW = app_helper:get_env(riak_kv, tictacaae_rebuildwait),
    XTick = app_helper:get_env(riak_kv, tictacaae_exchangetick),
    RTick = app_helper:get_env(riak_kv, tictacaae_rebuildtick),

    StepInitialTick =
        app_helper:get_env(riak_kv, tictacaae_stepinitialtick, true),

    StoreHead = app_helper:get_env(riak_kv, tictacaae_storeheads),
    ObjSplitFun = riak_object:aae_from_object_binary(StoreHead),

    {ok, AAECntrl} =
        aae_controller:aae_start(KeyStoreType,
                                    IsEmpty,
                                    {RW, RD},
                                    Preflists,
                                    RootPath,
                                    ObjSplitFun),
    ?LOG_INFO("AAE Controller started with pid=~w", [AAECntrl]),

    InitD = erlang:phash2(Partition, 256),
    % Space out the initial poke to avoid over-coordination between vnodes,
    % each of up to 256 vnodes will end on a different point in the slot, with
    % the points wrapping every 256 vnodes (assuming coordinated restart)
    FirstRebuildDelay = RTick + ((RTick div 256) * InitD),
    FirstExchangeDelay = XTick + ((XTick div 256) * InitD),
    riak_core_vnode:send_command_after(FirstRebuildDelay,
                                        tictacaae_rebuildpoke),
    riak_core_vnode:send_command_after(FirstExchangeDelay,
                                        tictacaae_exchangepoke),

    InitalStep =
        case StepInitialTick of
            true ->
                % Stops each vnode from re-filling the AAE work queue at the
                % same time, creating a pause in AAE across the cluster if all
                % nodes in the cluster were started concurrently
                erlang:phash2(Partition, 8);
            false ->
                % During riak_test we set this to false
                0
        end,

    State#state{tictac_aae = true,
                aae_controller = AAECntrl,
                modstate = ModState,
                tictac_rebuilding = false,
                tictac_skiptick = InitalStep}.


-spec determine_aaedata_root(integer()) -> list().
%% @doc
%% Get a filepath to be used by the AAE store
determine_aaedata_root(Partition) ->
    DataRoot = app_helper:get_env(riak_kv, tictacaae_dataroot),
    filename:join(DataRoot, integer_to_list(Partition)).

-spec preflistfun(binary(), binary()) -> riak_kv_util:index_n().
%% @doc
%% Function to calculate preflist from Bucket and Key
preflistfun(Bucket, Key) -> riak_kv_util:get_index_n({Bucket, Key}).


-spec tictac_returnfun(partition(), store|trees|exchange) ->
                    fun((term()) -> ok).
%% @doc
%% Function to be passed to return a response once an operation is complete
tictac_returnfun(Partition, exchange) ->
    Vnode = {Partition, node()},
    StartTime = os:timestamp(),
    ReturnFun =
        fun(ExchangeResult) ->
            ok = tictacexchange_complete(Vnode, StartTime, ExchangeResult)
        end,
    ReturnFun;
tictac_returnfun(Partition, RebuildType) ->
    Vnode = {Partition, node()},
    StartTime = os:timestamp(),
    ReturnFun =
        fun(ok) ->
            ok = tictacrebuild_complete(Vnode, StartTime, RebuildType)
        end,
    ReturnFun.


-spec tictac_rebuild(binary(), binary(), binary()) ->
            {riak_kv_util:index_n(), vclock:vclock()}.
%% @doc
%% Return a function that takes [B, K, v] as arguements and converts that into
%% a {Preflist, Clock} output
tictac_rebuild(B, K, V) ->
    IndexN = preflistfun(B, K),
    Clock = element(1, riak_object:summary_from_binary(V)),
    {IndexN, Clock}.

%% @doc
%% Queue a tictac tree rebuild.  There are occasions when all vnodes queue this
%% at the same time, so important that the snapshot for the rebuild is taken
%% only when the fold is initiated.  Otherwise the snapshot may expire whilst
%% sat on the queue
-spec queue_tictactreerebuild(pid(), partition(), boolean(), state()) -> ok.
queue_tictactreerebuild(AAECntrl, Partition, OnlyIfBroken, State) ->
    Preflists = riak_kv_util:responsible_preflists(Partition),
    Sender = self(),
    ReturnFun = tictac_returnfun(Partition, trees),
    FoldFun =
        fun() ->
            ?LOG_INFO("Starting tree rebuild for partition=~w", [Partition]),
            SW = os:timestamp(),
            case when_loading_complete(AAECntrl,
                                        Preflists,
                                        fun preflistfun/2,
                                        OnlyIfBroken) of
                {ok, StoreFold, FinishFun} ->
                    Output = StoreFold(),
                    FinishFun(Output),
                    Duration =
                        timer:now_diff(os:timestamp(), SW) div (1000 * 1000),
                    ?LOG_INFO("Tree rebuild complete for partition=~w" ++
                                " in duration=~w seconds",
                                [Partition, Duration]);
                skipped ->
                    ?LOG_INFO("Tree rebuild skipped for partition=~w",
                                [Partition])
            end,
            ok
        end,
    JustReturnFun =
        fun(ok) ->
            ReturnFun(ok)
        end,
    Pool = select_queue(?AF1_QUEUE, State),
    riak_core_vnode:queue_work(Pool,
                                {fold, FoldFun, JustReturnFun},
                                Sender,
                                State#state.vnode_pool_pid).

when_loading_complete(AAECntrl, Preflists, PreflistFun, OnlyIfBroken) ->
    case is_process_alive(AAECntrl) of
        true ->
            R = aae_controller:aae_rebuildtrees(AAECntrl,
                                                Preflists, PreflistFun,
                                                OnlyIfBroken),
            case R of
                loading ->
                    timer:sleep(?AAE_LOADING_WAIT),
                    when_loading_complete(AAECntrl,
                                            Preflists,
                                            PreflistFun,
                                            OnlyIfBroken);
                _ ->
                    R
            end;
        _ ->
            % May have queued a rebuild for a vnode aae controller for an
            % exited vnode (e.g. one which has completed handoff)
            skipped
    end.


%% @doc Reveal the underlying module state for testing
-spec(get_modstate(state()) -> {atom(), state()}).
get_modstate(_State=#state{mod=Mod, modstate=ModState}) ->
    {Mod, ModState}.

%% @doc
%% Return a start to the options list based on the async capability of the
%% vnode and the backend
get_asyncopts(State) ->
    {Mod, ModState} = get_modstate(State),
    AsyncFolding = State#state.async_folding,
    {{ok, Capabilities}, Opts0} =
        {Mod:capabilities(ModState), []},
    AsyncBackend = lists:member(async_fold, Capabilities),
    case AsyncFolding andalso AsyncBackend of
        true ->
            [async_fold|Opts0];
        false ->
            Opts0
    end.

%% API
start_vnode(I) ->
    riak_core_vnode_master:get_vnode_pid(I, riak_kv_vnode).

start_vnodes(IdxList) ->
    riak_core_vnode_master:get_vnode_pid(IdxList, riak_kv_vnode).

test_vnode(I) ->
    riak_core_vnode:start_link(riak_kv_vnode, I, infinity).


-spec aae_send(tuple()) -> fun().
%% @doc
%% Return a function which will send an aae request to a given vnode, and can
%% prompt the response to be received by sender
aae_send(Preflist) ->
    fun(AAERequest, IndexNs, Colour) ->
        Sender = {fsm, undefined, self()},
        riak_core_vnode_master:command(Preflist,
                                        {aae, AAERequest, IndexNs, Colour},
                                        Sender,
                                        riak_kv_vnode_master)
    end.

-spec tictacrebuild_complete({partition(), node()},
                                erlang:timestamp(),
                                store|trees) -> ok.
%% @doc
%% Inform the vnode that an aae rebuild is complete
tictacrebuild_complete(Vnode, StartTime, ProcessType) ->
    riak_core_vnode_master:command(Vnode,
                                    {rebuild_complete,
                                        ProcessType,
                                        StartTime},
                                    riak_kv_vnode_master).

-spec tictacexchange_complete({partition(), node()},
                                erlang:timestamp(),
                                {atom(), non_neg_integer()}) -> ok.
%% @doc
%% Infor the vnode that an aae exchange is complete
tictacexchange_complete(Vnode, StartTime, ExchangeResult) ->
    riak_core_vnode_master:command(Vnode,
                                    {exchange_complete,
                                        ExchangeResult,
                                        StartTime},
                                    riak_kv_vnode_master).

get(Preflist, BKey, ReqId) ->
    %% Assuming this function is called from a FSM process
    %% so self() == FSM pid
    get(Preflist, BKey, ReqId, {fsm, undefined, self()}).

get(Preflist, BKey, ReqId, Sender) ->
    Req = riak_kv_requests:new_get_request(sanitize_bkey(BKey), ReqId),
    riak_core_vnode_master:command(Preflist,
                                   Req,
                                   Sender,
                                   riak_kv_vnode_master).

head(Preflist, BKey, ReqId) ->
    %% Assuming this function is called from a FSM process
    %% so self() == FSM pid
    head(Preflist, BKey, ReqId, {fsm, undefined, self()}).

head(Preflist, BKey, ReqId, Sender) ->
    Req = riak_kv_requests:new_head_request(sanitize_bkey(BKey), ReqId),
    riak_core_vnode_master:command(Preflist,
                                   Req,
                                   Sender,
                                   riak_kv_vnode_master).

del(Preflist, BKey, ReqId) ->
    Req = riak_kv_requests:new_delete_request(sanitize_bkey(BKey), ReqId),
    riak_core_vnode_master:command(Preflist, Req, riak_kv_vnode_master).

%% @doc
%% Reap a tombstone, assuming a preflist of UP primaries.
-spec reap(riak_core_apl:preflist(),
            {riak_object:bucket(), riak_object:key()},
            non_neg_integer()) -> ok.
reap(Preflist, {Bucket, Key}, DeleteHash) ->
    Req = riak_kv_requests:new_reap_request({Bucket, Key}, DeleteHash),
    [{Idx, Node}|Rest] = Preflist,
    %% For the head of the preflist we do this sync, to regulate the pace of
    %% reaps and help prevent overloading of vnodes.
    ok = riak_core_vnode_master:sync_command({Idx, Node},
                                                Req,
                                                riak_kv_vnode_master),
    riak_core_vnode_master:command(Rest, Req, riak_kv_vnode_master).

%% Issue a put for the object to the preflist, expecting a reply
%% to an FSM.
put(Preflist, BKey, Obj, ReqId, StartTime, Options) when is_integer(StartTime) ->
    put(Preflist, BKey, Obj, ReqId, StartTime, Options, {fsm, undefined, self()}).

put(Preflist, BKey, Obj, ReqId, StartTime, Options, Sender)
  when is_integer(StartTime) ->
    Req = riak_kv_requests:new_put_request(
        sanitize_bkey(BKey), Obj, ReqId, StartTime, Options),
    riak_core_vnode_master:command(Preflist,
                                   Req,
                                   Sender,
                                   riak_kv_vnode_master).

local_put(Index, Obj) ->
    local_put(Index, Obj, []).

local_put(Index, Obj, Options) ->
    BKey = {riak_object:bucket(Obj), riak_object:key(Obj)},
    Ref = make_ref(),
    ReqId = erlang:phash2({self(), os:timestamp()}),
    StartTime = riak_core_util:moment(),
    Sender = {raw, Ref, self()},
    put({Index, node()}, BKey, Obj, ReqId, StartTime, Options, Sender),
    receive
        {Ref, Reply} ->
            Reply
    end.

local_get(Index, BKey) ->
    Ref = make_ref(),
    ReqId = erlang:phash2({self(), os:timestamp()}),
    Sender = {raw, Ref, self()},
    get({Index,node()}, BKey, ReqId, Sender),
    receive
        {Ref, {r, Result, Index, ReqId}} ->
            Result;
        {Ref, Reply} ->
            {error, Reply}
    end.

refresh_index_data(Partition, BKey, IdxData, TimeOut) ->
    riak_core_vnode_master:sync_command({Partition, node()},
                                        {refresh_index_data, BKey, IdxData},
                                        riak_kv_vnode_master,
                                        TimeOut).

%% Issue a put for the object to the preflist, expecting a reply
%% to an FSM.
coord_put(IndexNode, BKey, Obj, ReqId, StartTime, Options) when is_integer(StartTime) ->
    coord_put(IndexNode, BKey, Obj, ReqId, StartTime, Options, {fsm, undefined, self()}).

coord_put(IndexNode, BKey, Obj, ReqId, StartTime, Options, Sender)
  when is_integer(StartTime) ->
    put([IndexNode], BKey, Obj, ReqId, StartTime, [coord | Options], Sender).

%% Do a put without sending any replies
readrepair(Preflist, BKey, Obj, ReqId, StartTime, Options) ->
    put(Preflist, BKey, Obj, ReqId, StartTime, [rr | Options], ignore).

list_keys(Preflist, ReqId, Caller, Bucket) ->
    riak_core_vnode_master:command(Preflist,
                                   #riak_kv_listkeys_req_v2{
                                     bucket=Bucket,
                                     req_id=ReqId,
                                     caller=Caller},
                                   ignore,
                                   riak_kv_vnode_master).

fold(Preflist, Fun, Acc0) ->
    Req = riak_core_util:make_fold_req(Fun, Acc0),
    riak_core_vnode_master:sync_spawn_command(Preflist,
                                              Req,
                                              riak_kv_vnode_master).

fold(Preflist, Fun, Acc0, Options) ->
    Req = riak_core_util:make_fold_req(Fun, Acc0, false, Options),
    riak_core_vnode_master:sync_spawn_command(Preflist,
                                              Req,
                                              riak_kv_vnode_master).

get_vclocks(Preflist, BKeyList) ->
    riak_core_vnode_master:sync_spawn_command(Preflist,
                                              riak_kv_requests:new_vclock_request(BKeyList),
                                              riak_kv_vnode_master).

%% @doc Get status information about the node local vnodes.
vnode_status(PrefLists) ->
    ReqId = erlang:phash2({self(), os:timestamp()}),
    %% Get the status of each vnode
    riak_core_vnode_master:command(PrefLists,
                                   riak_kv_requests:new_vnode_status_request(),
                                   {raw, ReqId, self()},
                                   riak_kv_vnode_master),
    wait_for_vnode_status_results(PrefLists, ReqId, []).

%% @doc Repair the given `Partition'.
-spec repair(partition()) ->
                    {ok, Pairs::[{partition(), node()}]} |
                    {down, Down::[{partition(), node()}]}.
repair(Partition) ->
    Service = riak_kv,
    MP = {riak_kv_vnode, Partition},
    FilterModFun = {?MODULE, repair_filter},
    riak_core_vnode_manager:repair(Service, MP, FilterModFun).

%% @doc Get the status of the repair process for the given `Partition'.
-spec repair_status(partition()) -> not_found | in_progress.
repair_status(Partition) ->
    riak_core_vnode_manager:repair_status({riak_kv_vnode, Partition}).

%% @doc Given a `Target' partition generate a `Filter' fun to use
%%      during partition repair.
-spec repair_filter(partition()) -> Filter::function().
repair_filter(Target) ->
    {ok, Ring} = riak_core_ring_manager:get_my_ring(),
    riak_core_repair:gen_filter(Target,
                                Ring,
                                nval_map(Ring),
                                riak_core_bucket:default_object_nval(),
                                fun object_info/1).

-spec hashtree_pid(index()) -> {ok, pid()} | {error, wrong_node}.
hashtree_pid(Partition) ->
    riak_core_vnode_master:sync_command({Partition, node()},
                                        {hashtree_pid, node()},
                                        riak_kv_vnode_master,
                                        infinity).

%% Asynchronous version of {@link hashtree_pid/1} that sends a message back to
%% the calling process. Used by the {@link riak_kv_entropy_manager}.
-spec request_hashtree_pid(index()) -> ok.
request_hashtree_pid(Partition) ->
    ReqId = {hashtree_pid, Partition},
    request_hashtree_pid(Partition, {raw, ReqId, self()}).

%% Version of {@link request_hashtree_pid/1} that takes a sender argument,
%% which could be a raw process, fsm, gen_server, etc.
request_hashtree_pid(Partition, Sender) ->
    riak_core_vnode_master:command({Partition, node()},
                                   {hashtree_pid, node()},
                                   Sender,
                                   riak_kv_vnode_master).

%% @doc Destroy and restart the hashtrees associated with Partitions vnode.
-spec upgrade_hashtree(index()) -> ok | {error, wrong_node}.
upgrade_hashtree(Partition) ->
    riak_core_vnode_master:command({Partition, node()},
                                   {upgrade_hashtree, node()},
                                   ignore,
                                   riak_kv_vnode_master).

%% Used by {@link riak_kv_exchange_fsm} to force a vnode to update the hashtree
%% for repaired keys. Typically, repairing keys will trigger read repair that
%% will update the AAE hash in the write path. However, if the AAE tree is
%% divergent from the KV data, it is possible that AAE will try to repair keys
%% that do not have divergent KV replicas. In that case, read repair is never
%% triggered. Always rehashing keys after any attempt at repair ensures that
%% AAE does not try to repair the same non-divergent keys over and over.
rehash(Preflist, Bucket, Key) ->
    riak_core_vnode_master:command(Preflist,
                                   {rehash, Bucket, Key},
                                   ignore,
                                   riak_kv_vnode_master).

-spec reformat_object(index(), {riak_object:bucket(), riak_object:key()}) ->
                             ok | {error, term()}.
reformat_object(Partition, BKey) ->
    riak_core_vnode_master:sync_spawn_command({Partition, node()},
                                              {reformat_object,
                                               sanitize_bkey(BKey)},
                                              riak_kv_vnode_master).

%% VNode callbacks

init([Index]) ->
    Mod = app_helper:get_env(riak_kv, storage_backend),
    Configuration = app_helper:get_env(riak_kv),
    BucketBufSize = app_helper:get_env(riak_kv, bucket_buffer_size, 1000),
    IndexBufSize = app_helper:get_env(riak_kv, index_buffer_size, 100),
    KeyBufSize = app_helper:get_env(riak_kv, key_buffer_size, 100),
    WorkerPoolSize = app_helper:get_env(riak_kv, worker_pool_size, 10),
    UseEpochCounter = app_helper:get_env(riak_kv, use_epoch_counter, true),
    %%  This _has_ to be a non_neg_integer(), and really, if it is
    %%  zero, you are fsyncing every.single.key epoch.
    CounterLeaseSize = min(?MAX_CNTR_LEASE,
                           non_neg_env(riak_kv, counter_lease_size, ?DEFAULT_CNTR_LEASE)),
    {ok, StatusMgr} = riak_kv_vnode_status_mgr:start_link(self(), Index, UseEpochCounter),
    {ok, {VId, CounterState}} = get_vnodeid_and_counter(StatusMgr, CounterLeaseSize, UseEpochCounter),
    DeleteMode = app_helper:get_env(riak_kv, delete_mode, 3000),
    AsyncFolding = app_helper:get_env(riak_kv, async_folds, true) == true,
    MDCacheSize = app_helper:get_env(riak_kv, vnode_md_cache_size),
    MDCache =
        case MDCacheSize of
            N when is_integer(N),
                   N > 0 ->
                ?LOG_DEBUG("Initializing metadata cache with size limit: ~p bytes",
                           [MDCacheSize]),
                new_md_cache(VId);
            _ ->
                ?LOG_DEBUG("No metadata cache size defined, not starting"),
                undefined
        end,
    EnableTictacAAE =
        app_helper:get_env(riak_kv, tictacaae_active, passive),
    WorkerPoolStrategy =
        app_helper:get_env(riak_kv, worker_pool_strategy),
    TokenBucket =
        app_helper:get_env(riak_kv, aae_tokenbucket, true),
    MaxAAEQueueTime =
        app_helper:get_env(riak_kv, max_aae_queue_time, ?MAX_AAE_QUEUE_TIME),
    EnableNextGenReplSrc =
        app_helper:get_env(riak_kv, replrtq_enablesrc, false),
    SizeLimitNextGenReplSrc =
        app_helper:get_env(riak_kv, replrtq_srcobjectsize, 0),

    case catch Mod:start(Index, Configuration) of
        {ok, ModState} ->
            %% Get the backend capabilities
            DoAsyncPut =  case app_helper:get_env(riak_kv, allow_async_put, true) of
                true ->
                    erlang:function_exported(Mod, async_put, 5);
                _ ->
                    false
            end,
            State = #state{idx=Index,
                           async_folding=AsyncFolding,
                           mod=Mod,
                           async_put = DoAsyncPut,
                           modstate=ModState,
                           vnodeid=VId,
                           counter=CounterState,
                           status_mgr_pid=StatusMgr,
                           delete_mode=DeleteMode,
                           bucket_buf_size=BucketBufSize,
                           index_buf_size=IndexBufSize,
                           key_buf_size=KeyBufSize,
                           mrjobs=dict:new(),
                           md_cache=MDCache,
                           md_cache_size=MDCacheSize,
                           worker_pool_strategy=WorkerPoolStrategy,
                           update_hook=update_hook(),
                           max_aae_queue_time=MaxAAEQueueTime,
                           aae_tokenbucket=TokenBucket,
                           enable_nextgenreplsrc = EnableNextGenReplSrc,
                           sizelimit_nextgenreplsrc = SizeLimitNextGenReplSrc},
            try_set_vnode_lock_limit(Index),
            case AsyncFolding of
                true ->
                    %% Create worker pool initialization tuple
                    FoldWorkerPool = {pool, riak_kv_worker, WorkerPoolSize, []},
                    State2 = maybe_create_hashtrees(State),
                    State3 =
                        maybe_start_aaecontroller(EnableTictacAAE, State2),
                    {ok, State3, [FoldWorkerPool]};
                false ->
                    {ok, State}
            end;
        {error, Reason} ->
            ?LOG_ERROR("Failed to start ~p backend for index ~p error: ~p",
                        [Mod, Index, Reason]),
            riak:stop("backend module failed to start."),
            {error, Reason};
        {'EXIT', Reason1} ->
            ?LOG_ERROR("Failed to start ~p backend for index ~p crash: ~p",
                        [Mod, Index, Reason1]),
            riak:stop("backend module failed to start."),
            {error, Reason1}
    end.

handle_overload_command(Req, Sender, Idx) ->
    handle_overload_request(riak_kv_requests:request_type(Req), Req, Sender, Idx).

handle_overload_request(kv_put_request, _Req, Sender, Idx) ->
    riak_core_vnode:reply(Sender, {fail, Idx, overload});
handle_overload_request(kv_get_request, Req, Sender, Idx) ->
    ReqId = riak_kv_requests:get_request_id(Req),
    riak_core_vnode:reply(Sender, {r, {error, overload}, Idx, ReqId});
handle_overload_request(kv_head_request, Req, Sender, Idx) ->
    ReqId = riak_kv_requests:get_request_id(Req),
    riak_core_vnode:reply(Sender, {r, {error, overload}, Idx, ReqId});
handle_overload_request(kv_w1c_put_request, Req, Sender, _Idx) ->
    Type = riak_kv_requests:get_replica_type(Req),
    riak_core_vnode:reply(Sender, ?KV_W1C_PUT_REPLY{reply={error, overload}, type=Type});
handle_overload_request(kv_w1c_batch_put_request, Req, Sender, _Idx) ->
    Type = riak_kv_requests:get_replica_type(Req),
    riak_core_vnode:reply(Sender, ?KV_W1C_BATCH_PUT_REPLY{reply={error, overload}, type=Type});
handle_overload_request(kv_vnode_status_request, _Req, Sender, Idx) ->
    riak_core_vnode:reply(Sender, {vnode_status, Idx, [{error, overload}]});
handle_overload_request(_, _Req, Sender, _Idx) ->
    riak_core_vnode:reply(Sender, {error, mailbox_overload}).


%% Handle all SC overload messages here
handle_overload_info({ensemble_ping, _From}, _Idx) ->
    %% Don't respond to pings in overload
    ok;
handle_overload_info({ensemble_get, _, From}, _Idx) ->
    riak_kv_ensemble_backend:reply(From, {error, vnode_overload});
handle_overload_info({ensemble_put, _, _, From}, _Idx) ->
    riak_kv_ensemble_backend:reply(From, {error, vnode_overload});
handle_overload_info({raw_forward_put, _, _, From}, _Idx) ->
    riak_kv_ensemble_backend:reply(From, {error, vnode_overload});
handle_overload_info({raw_forward_get, _, From}, _Idx) ->
    riak_kv_ensemble_backend:reply(From, {error, vnode_overload});
handle_overload_info(_, _) ->
    ok.


handle_command({aae, AAERequest, IndexNs, Colour}, Sender, State) ->
    ReturnFun =
        fun(R) ->
            riak_core_vnode:reply(Sender, {reply, R, Colour})
        end,
    case State#state.tictac_aae of
        false ->
            ReturnFun(not_supported);
        true ->
            Cntrl = State#state.aae_controller,
            case AAERequest of
                fetch_root ->
                    aae_controller:aae_mergeroot(Cntrl,
                                                    IndexNs,
                                                    ReturnFun);
                {fetch_branches, BranchIDs} ->
                    aae_controller:aae_mergebranches(Cntrl,
                                                        IndexNs,
                                                        BranchIDs,
                                                        ReturnFun);
                {fetch_clocks, SegmentIDs} ->
                    IndexNFun =
                        fun(B, K) -> riak_kv_util:get_index_n({B, K}) end,
                    aae_controller:aae_fetchclocks(Cntrl,
                                                    IndexNs,
                                                    SegmentIDs,
                                                    ReturnFun,
                                                    IndexNFun);
                {fetch_clocks, SegmentIDs, MR} ->
                    IndexNFun =
                        fun(B, K) -> riak_kv_util:get_index_n({B, K}) end,
                    ModifiedLimiter = aaefold_setmodifiedlimiter(MR),
                    aae_controller:aae_fetchclocks(Cntrl,
                                                    IndexNs,
                                                    all,
                                                    SegmentIDs,
                                                    ModifiedLimiter,
                                                    ReturnFun,
                                                    IndexNFun);
                {fetch_clocks_range, Bucket, KR, SF, MR} ->
                    IndexNFun =
                        fun(B, K) -> riak_kv_util:get_index_n({B, K}) end,
                    RangeLimiter = aaefold_setrangelimiter(Bucket, KR),
                    ModifiedLimiter = aaefold_setmodifiedlimiter(MR),
                    SegmentIDs = element(2, SF),
                    aae_controller:aae_fetchclocks(Cntrl,
                                                    IndexNs,
                                                    RangeLimiter,
                                                    SegmentIDs,
                                                    ModifiedLimiter,
                                                    ReturnFun,
                                                    IndexNFun)

            end
    end,
    {noreply, State};
handle_command(#riak_kv_listkeys_req_v2{bucket=Input, req_id=ReqId, caller=Caller}, _Sender,
               State=#state{async_folding=AsyncFolding,
                            key_buf_size=BufferSize,
                            mod=Mod,
                            modstate=ModState,
                            idx=Idx}) ->
    case Input of
        {filter, Bucket, Filter} ->
            ok;
        Bucket ->
            Filter = none
    end,
    BufferMod = riak_kv_fold_buffer,
    case Bucket of
        '_' ->
            {ok, Capabilities} = Mod:capabilities(ModState),
            Opts = maybe_enable_async_fold(AsyncFolding, Capabilities, []),
            BufferFun =
                fun(Results) ->
                        UniqueResults = lists:usort(Results),
                        Caller ! {ReqId, {kl, Idx, UniqueResults}}
                end,
            FoldFun = fold_fun(buckets, BufferMod, Filter, undefined),
            ModFun = fold_buckets;
        _ ->
            {ok, Capabilities} = Mod:capabilities(Bucket, ModState),
            Opts = maybe_enable_async_fold(AsyncFolding, Capabilities, [{bucket, Bucket}]),
            BufferFun =
                fun(Results) ->
                        Caller ! {ReqId, {kl, Idx, Results}}
                end,
            Extras = fold_extras_keys(Idx, Bucket),
            FoldFun = fold_fun(keys, BufferMod, Filter, Extras),
            ModFun = fold_keys
    end,
    Buffer = riak_kv_fold_buffer:new(BufferSize, BufferFun),
    FinishFun =
        fun(Buffer1) ->
                riak_kv_fold_buffer:flush(Buffer1),
                Caller ! {ReqId, Idx, done}
        end,
    case list(FoldFun, FinishFun, Mod, ModFun, ModState, Opts, Buffer) of
        {async, AsyncWork} ->
            {async, {fold, AsyncWork, FinishFun}, Caller, State};
        _ ->
            {noreply, State}
    end;
handle_command(#riak_core_fold_req_v1{} = ReqV1,
               Sender, State) ->
    %% Use make_fold_req() to upgrade to the most recent ?FOLD_REQ
    handle_command(riak_core_util:make_newest_fold_req(ReqV1), Sender, State);
handle_command(?FOLD_REQ{foldfun=FoldFun, acc0=Acc0,
                         forwardable=_Forwardable, opts=Opts}, Sender, State) ->
    %% The riak_core layer takes care of forwarding/not forwarding, so
    %% we ignore forwardable here.
    %%
    %% The function in riak_core used for object folding expects the
    %% bucket and key pair to be passed as the first parameter, but in
    %% riak_kv the bucket and key have been separated. This function
    %% wrapper is to address this mismatch.
    FoldWrapper = fun(Bucket, Key, Value, Acc) ->
                          FoldFun({Bucket, Key}, Value, Acc)
                  end,
    do_fold(FoldWrapper, Acc0, Sender, Opts, State);

%% entropy exchange commands
handle_command({hashtree_pid, Node}, _, State=#state{hashtrees=HT}) ->
    %% Handle riak_core request forwarding during ownership handoff.
    case node() of
        Node ->
            %% Following is necessary in cases where anti-entropy was enabled
            %% after the vnode was already running
            case HT of
                undefined ->
                    State2 = maybe_create_hashtrees(State),
                    case State2#state.hashtrees of
                        undefined ->
                            {reply, {error, wrong_node}, State2};
                        _ ->
                            {reply, {ok, State2#state.hashtrees}, State2}
                    end;
                _ ->
                    {reply, {ok, HT}, State}
            end;
        _ ->
            {reply, {error, wrong_node}, State}
    end;
handle_command({rehash, Bucket, Key}, _, State=#state{mod=Mod, modstate=ModState}) ->
    case do_get_binary(Bucket, Key, Mod, ModState) of
        {ok, Bin, _UpdModState} ->
            aae_update(Bucket, Key, use_binary, unknown_no_old_object, Bin, State);
        _ ->
            %% Make sure hashtree isn't tracking deleted data
            aae_delete(Bucket, Key, confirmed_no_old_object, State)
    end,
    {noreply, State};

handle_command({refresh_index_data, BKey, OldIdxData}, Sender,
               State=#state{mod=Mod, modstate=ModState}) ->
    {Bucket, Key} = BKey,
    {ok, Caps} = Mod:capabilities(Bucket, ModState),
    IndexCap = lists:member(indexes, Caps),
    case IndexCap of
        true ->
            {Exists, RObj, IdxData, ModState2} =
                case do_get_term(BKey, Mod, ModState) of
                    {{ok, ExistingObj}, UpModState} ->
                        {true, ExistingObj, riak_object:index_data(ExistingObj),
                        UpModState};
                    {{error, _}, UpModState} ->
                        {false, undefined, [], UpModState}
                end,
            IndexSpecs = riak_object:diff_index_data(OldIdxData, IdxData),

            {Reply, ModState3} =
            case Mod:put(Bucket, Key, IndexSpecs, undefined, ModState2) of
                {ok, UpModState2} ->
                    ok = riak_kv_stat:update(vnode_index_refresh),
                    {ok, UpModState2};
                {error, Reason, UpModState2} ->
                    {{error, Reason}, UpModState2}
            end,
            case Exists of
                true ->
                    aae_update(Bucket, Key,
                                RObj, unknown_no_old_object, use_object,
                                State);
                false ->
                    aae_delete(Bucket, Key, confirmed_no_old_object, State)
            end,
            riak_core_vnode:reply(Sender, Reply),
            {noreply, State#state{modstate=ModState3}};
        false ->
            {reply, {error, {indexes_not_supported, Mod}}, State}
    end;

handle_command({fold_indexes, FoldIndexFun, Acc}, Sender, State=#state{mod=Mod, modstate=ModState}) ->
    {ok, Caps} = Mod:capabilities(ModState),
    case lists:member(indexes, Caps) of
        true ->
            {async, AsyncWork} = Mod:fold_indexes(FoldIndexFun, Acc, [async_fold], ModState),
            FinishFun = fun(FinalAcc) ->
                                riak_core_vnode:reply(Sender, FinalAcc)
                        end,
            {async, {fold, AsyncWork, FinishFun}, Sender, State};
        false ->
            {reply, {error, {indexes_not_supported, Mod}}, State}
    end;


handle_command({rebuild_complete, store, ST}, _Sender, State) ->
    %% If store rebuild complete - then need to rebuild trees
    AAECntrl = State#state.aae_controller,
    Partition = State#state.idx,
    ?LOG_INFO("AAE pid=~w partition=~w rebuild store complete " ++
                "in duration=~w seconds",
                [AAECntrl,
                    Partition,
                    timer:now_diff(os:timestamp(), ST) div (1000 * 1000)]),
    queue_tictactreerebuild(AAECntrl, Partition, false, State),
    ?LOG_INFO("AAE pid=~w rebuild trees queued", [AAECntrl]),
    {noreply, State};

handle_command({rebuild_complete, trees, _ST}, _Sender, State) ->
    % Rebuilding the trees now complete, so change the status of the
    % rebuilding state so other rebuilds may be prompted
    Partition = State#state.idx,
    case State#state.tictac_rebuilding of
        false ->
            ?LOG_WARNING("Rebuild complete for Partition=~w but not expected",
                            [Partition]),
            {noreply, State};
        TS ->
            ProcessTime = timer:now_diff(os:timestamp(), TS) div (1000 * 1000),
            ?LOG_INFO("Rebuild process for partition=~w complete in " ++
                        "duration=~w seconds", [Partition, ProcessTime]),
            {noreply, State#state{tictac_rebuilding = false}}
    end;

handle_command({exchange_complete, ExchangeResult, ST},
                                                    _Sender, State) ->
    %% Record how many deltas were seen in the exchange
    %% Revert the skip_count to 0 so that exchanges can be made at the next
    %% prompt.
    XC = State#state.tictac_exchangecount + 1,
    DC = State#state.tictac_deltacount + element(2, ExchangeResult),
    XT = State#state.tictac_exchangetime + timer:now_diff(os:timestamp(), ST),
    riak_kv_tictacaae_repairs:log_tictac_result(ExchangeResult,
                                                exchange,
                                                initial,
                                                State#state.idx),
    {noreply, State#state{tictac_exchangecount = XC,
                            tictac_deltacount = DC,
                            tictac_exchangetime = XT,
                            tictac_skiptick = 0}};

handle_command({upgrade_hashtree, Node}, _, State=#state{hashtrees=HT}) ->
    %% Make sure we dont kick off an upgrade during a possible handoff
    case node() of
        Node ->
            case HT of
                undefined ->
                    {reply, {error, wrong_node}, State};
                _  ->
                    case {riak_kv_index_hashtree:get_version(HT),
                        riak_kv_entropy_manager:get_pending_version()} of
                        {legacy, legacy} ->
                            {reply, ok, State};
                        {legacy, _} ->
                            ?LOG_NOTICE("Destroying and upgrading index_hashtree for Index: ~p", [State#state.idx]),
                            _ = riak_kv_index_hashtree:destroy(HT),
                            riak_kv_entropy_info:clear_tree_build(State#state.idx),
                            State1 = State#state{upgrade_hashtree=true,hashtrees=undefined},
                            {reply, ok, State1};
                        _ ->
                            {reply, ok, State}
                    end
            end;
        _ ->
            {reply, {error, wrong_node}, State}
    end;

%% Commands originating from inside this vnode
handle_command({backend_callback, Ref, Msg}, _Sender,
               State=#state{mod=Mod, modstate=ModState}) ->
    Mod:callback(Ref, Msg, ModState),
    {noreply, State};
handle_command(tictacaae_exchangepoke, _Sender, State) ->
    XTick = app_helper:get_env(riak_kv, tictacaae_exchangetick),
    riak_core_vnode:send_command_after(XTick, tictacaae_exchangepoke),
    Idx = State#state.idx,
    case {State#state.tictac_exchangequeue, State#state.tictac_skiptick} of
        {[], _} ->
            {ok, Ring} =
                riak_core_ring_manager:get_my_ring(),
            Exchanges =
                riak_kv_entropy_manager:all_pairwise_exchanges(Idx, Ring),
            Now = os:timestamp(),
            LoopDuration =
                timer:now_diff(Now, State#state.tictac_startqueue),
            % This log has a different behaviour at startup.  At startup we
            % will have scheduled the loop without completing any, so the first
            % iteration of this log will always show exchanges_completed=0
            % This is normal.  On subsequent runs we expected to see expected
            % and complete to be aligned (and the loop duration with be about
            % expected * tictacaae_exchangetick).
            ?LOG_INFO("Tictac AAE loop completed for partition=~w with "
                            ++ "exchanges expected=~w "
                            ++ "exchanges completed=~w "
                            ++ "total deltas=~w "
                            ++ "total exchange_time=~w seconds "
                            ++ "loop duration=~w seconds (elapsed)",
                        [Idx,
                            length(Exchanges),
                            State#state.tictac_exchangecount,
                            State#state.tictac_deltacount,
                            State#state.tictac_exchangetime div (1000 * 1000),
                            LoopDuration div (1000 * 1000)]),
            {noreply, State#state{tictac_exchangequeue =
                                        riak_kv_util:shuffle_list(Exchanges),
                                    tictac_exchangecount = 0,
                                    tictac_deltacount = 0,
                                    tictac_exchangetime = 0,
                                    tictac_startqueue = Now}};
        {[{Local, Remote, {DocIdx, N}}|Rest], 0} ->
            PrimaryOnly =
                app_helper:get_env(riak_kv, tictacaae_primaryonly, true),
                % By default TictacAAE exchanges are run only between primary
                % vnodes, and not between fallback vnodes.  Changing this
                % to false will allow fallback vnodes to be populated via AAE,
                % increasing the workload during failure scenarios, but also
                % reducing the potential for entropy in long-term failures.
            PlLup = <<(DocIdx-1):160/integer>>,
            PL =
                case PrimaryOnly of
                    true ->
                        PL0 = riak_core_apl:get_primary_apl(PlLup, N, riak_kv),
                        [{PIdx, PN} || {{PIdx, PN}, primary} <- PL0];
                    false ->
                        riak_core_apl:get_apl(PlLup, N, riak_kv)
                end,
            SkipCount =
                case {lists:keyfind(Local, 1, PL),
                        lists:keyfind(Remote, 1, PL)} of
                    {{Local, LN}, {Remote, RN}} ->
                        IndexN = {DocIdx, N},
                        ScanTimeout = ?AAE_SKIP_COUNT * XTick,
                        LoopCount =
                            case app_helper:get_env(riak_kv,
                                                    tictacaae_repairloops) of
                                LC when is_integer(LC) ->
                                    LC;
                                _ ->
                                    ?AAE_REPAIR_LOOPS
                            end,
                        ReplyFun = tictac_returnfun(Idx, exchange),
                        riak_kv_tictacaae_repairs:prompt_tictac_exchange(
                                {Local, LN}, {Remote, RN}, IndexN,
                                ScanTimeout, LoopCount, ReplyFun, none),

                        ?AAE_SKIP_COUNT;
                    _ ->
                        ?LOG_WARNING("Proposed exchange between ~w and ~w "
                                     "not currently supported within "
                                     "preflist for IndexN=~w possibly "
                                     "due to node failure",
                                     [Local, Remote, {DocIdx, N}]),
                            0
                end,
            ok = aae_controller:aae_ping(State#state.aae_controller,
                                            os:timestamp(),
                                            self()),
            {noreply, State#state{tictac_exchangequeue = Rest,
                                    tictac_skiptick = SkipCount}};
        {_, SkipCount} ->
            ?LOG_WARNING("Skipping a tick due to non_zero " ++
                            "skip_count=~w", [SkipCount]),
            {noreply, State#state{tictac_skiptick = max(0, SkipCount - 1)}}
    end;

handle_command(tictacaae_rebuildpoke, _Sender, State=#state{tictac_startup=TS})
                                when TS == true ->
    % On startup the first poke should check if the trees need rebuilding, e.g.
    % as the tree was not persisted when shutdown.  This won't rebuild unless
    % the trees have been marked as broken.  Trees are marked as broken in a
    % non-empty store where trees do not exist.
    RTick = app_helper:get_env(riak_kv, tictacaae_rebuildtick),
    riak_core_vnode:send_command_after(RTick, tictacaae_rebuildpoke),
    AAECntrl = State#state.aae_controller,
    Partition = State#state.idx,
    queue_tictactreerebuild(AAECntrl, Partition, true, State),
    {noreply, State#state{tictac_rebuilding = os:timestamp(),
                            tictac_startup = false}};


handle_command(tictacaae_rebuildpoke, Sender, State) ->
    NRT = aae_controller:aae_nextrebuild(State#state.aae_controller),
    RTick = app_helper:get_env(riak_kv, tictacaae_rebuildtick),
    riak_core_vnode:send_command_after(RTick, tictacaae_rebuildpoke),
    TimeToRebuild = timer:now_diff(NRT, os:timestamp()),
    RebuildPending = State#state.tictac_rebuilding =/= false,

    case {TimeToRebuild < 0, RebuildPending} of
        {false, _} ->
            ?LOG_INFO("No rebuild as next_rebuild=~w seconds in the future",
                        [TimeToRebuild / (1000 * 1000)]),
            {noreply, State};
        {true, true} ->
            HowLong =
                timer:now_diff(os:timestamp(), State#state.tictac_rebuilding)
                    / (1000 * 1000),
            case HowLong > ?MAX_REBUILD_TIME of
                true ->
                    ?LOG_WARNING("Pending rebuild time is now "
                                 "~w seconds for partition ~w "
                                 "... something isn't right",
                                 [HowLong, State#state.idx]);
                false ->
                    ?LOG_INFO("Skip poke with rebuild pending duration=~w" ++
                                  " for partition ~w",
                              [HowLong, State#state.idx])
            end,
            {noreply, State};
        {true, false} ->
            % Next Rebuild Time is in the past - prompt a rebuild
            ?LOG_INFO("Prompting tictac_aae rebuild for controller=~w",
                      [State#state.aae_controller]),
            ReturnFun = tictac_returnfun(State#state.idx, store),
            State0 = State#state{tictac_rebuilding = os:timestamp()},
<<<<<<< HEAD
            case aae_controller:aae_rebuildstore(State#state.aae_controller,
                                                 fun tictac_rebuild/3) of
=======
            case aae_controller:aae_rebuildstore(
                    State#state.aae_controller,
                    fun tictac_rebuild/3,
                    fun riak_kv_index_hashtree:handle_corrupted_object/4) of
>>>>>>> 88678ade
                ok ->
                    % This store is rebuilt already (i.e. it is native), so nothing to
                    % do here other than prompt the status change
                    ReturnFun(ok),
                    {noreply, State0};
                {ok, FoldFun, FinishFun} ->
                    FinishFun0 =
                        fun(FoldOutput) ->
                            FinishFun(FoldOutput),
                            ReturnFun(ok)
                        end,
                    {Mod, ModState} = get_modstate(State),
                    Opts = get_asyncopts(State),
                    % Make the fold request to the vnode - why is this called list?
                    % Perhaps this should be backend_fold/7
                    case list(FoldFun, FinishFun0,
                                Mod, fold_objects, ModState,
                                Opts, []) of
                        {async, AsyncWork} ->
                            % This work should be sent to the vnode_worker_pool
                            {async, {fold, AsyncWork, FinishFun0}, Sender, State0};
                        {queue, DeferrableWork} ->
                            % This work should be sent to the core node_worker_pool
                            {select_queue(?BE_QUEUE, State0),
                                {fold, DeferrableWork, FinishFun0}, Sender, State0};
                        _ ->
                            % This work has already been completed by the vnode, which should
                            % have already sent the results using FinishFun
                            {noreply, State}
                                % Stick to orginal state, as no rebuild has been prompted
                    end
            end
    end;
handle_command({mapexec_error_noretry, JobId, Err}, _Sender, #state{mrjobs=Jobs}=State) ->
    NewState = case dict:find(JobId, Jobs) of
                   {ok, Job} ->
                       Jobs1 = dict:erase(JobId, Jobs),
                       #mrjob{target=Target} = Job,
                       gen_fsm:send_event(Target, {mapexec_error_noretry, self(), Err}),
                       State#state{mrjobs=Jobs1};
                   error ->
                       State
               end,
    {noreply, NewState};
handle_command({mapexec_reply, JobId, Result}, _Sender, #state{mrjobs=Jobs}=State) ->
    NewState = case dict:find(JobId, Jobs) of
                   {ok, Job} ->
                       Jobs1 = dict:erase(JobId, Jobs),
                       #mrjob{target=Target} = Job,
                       gen_fsm:send_event(Target, {mapexec_reply, Result, self()}),
                       State#state{mrjobs=Jobs1};
                   error ->
                       State
               end,
    {noreply, NewState};
handle_command({reformat_object, BKey}, _Sender, State) ->
    {Reply, UpdState} = do_reformat(BKey, State),
    {reply, Reply, UpdState};
handle_command({fix_incorrect_index_entry, {done, ForUpgrade}}, _Sender,
               State=#state{mod=Mod, modstate=ModState}) ->
    case Mod:mark_indexes_fixed(ModState, ForUpgrade) of %% only defined for eleveldb backend
        {ok, NewModState} ->
            {reply, ok, State#state{modstate=NewModState}};
        {error, _Reason} ->
            {reply, error, State}
    end;
handle_command({fix_incorrect_index_entry, Keys, ForUpgrade},
               _Sender,
               State=#state{mod=Mod,
                            modstate=ModState}) ->
    Reply =
        case Mod:fix_index(Keys, ForUpgrade, ModState) of
            {ok, _UpModState} ->
                ok;
            {ignore, _UpModState} ->
                ignore;
            {error, Reason, _UpModState} ->
                {error, Reason};
            {reply, Totals, _UpModState} ->
                Totals
        end,
    {reply, Reply, State};
handle_command({get_index_entries, Opts},
               Sender,
               State=#state{mod=Mod,
                            modstate=ModState0}) ->
    ForUpgrade = not proplists:get_value(downgrade, Opts, false),
    BufferSize = proplists:get_value(batch_size, Opts, 1),
    {ok, Caps} = Mod:capabilities(ModState0),
    case lists:member(index_reformat, Caps) of
        true ->
            ModState = Mod:set_legacy_indexes(ModState0, not ForUpgrade),
            Status = Mod:fixed_index_status(ModState),
            case {ForUpgrade, Status} of
                {true, true} -> {reply, done, State};
                {_,  _} ->
                    BufferMod = riak_kv_fold_buffer,
                    ResultFun =
                        fun(Results) ->
                            % Send result batch and wait for acknowledgement
                            % before moving on (backpressure to avoid flooding caller).
                            BatchRef = make_ref(),
                            riak_core_vnode:reply(Sender, {self(), BatchRef, Results}),
                            Monitor = riak_core_vnode:monitor(Sender),
                            receive
                                {ack_keys, BatchRef} ->
                                    erlang:demonitor(Monitor, [flush]);
                                {'DOWN', Monitor, process, _Pid, _Reason} ->
                                    throw(index_reformat_client_died)
                            end
                        end,
                    Buffer = riak_kv_fold_buffer:new(BufferSize, ResultFun),
                    FoldFun = fun(B, K, Buf) -> BufferMod:add({B, K}, Buf) end,
                    FinishFun =
                        fun(FinalBuffer) ->
                            BufferMod:flush(FinalBuffer),
                            riak_core_vnode:reply(Sender, done)
                        end,
                    FoldOpts = [{index, incorrect_format, ForUpgrade}, async_fold],
                    case list(FoldFun, FinishFun, Mod, fold_keys, ModState, FoldOpts, Buffer) of
                        {async, AsyncWork} ->
                            {async, {fold, AsyncWork, FinishFun}, Sender, State};
                        _ ->
                            {noreply, State}
                    end
            end;
        false ->
            ?LOG_ERROR("Backend ~p does not support incorrect index query", [Mod]),
            {reply, ignore, State}
    end;
handle_command(report_hashtree_tokens, _Sender, State) ->
    {reply, get(hashtree_tokens), State};
handle_command({reset_hashtree_tokens, MinToken, MaxToken}, _Sender, State) ->
    case MaxToken > MinToken of
        true ->
            put(hashtree_tokens,
                    MinToken + rand:uniform(MaxToken - MinToken));
        _ ->
            put(hashtree_tokens, MaxToken)
    end,
    {reply, ok, State};

handle_command(Req, Sender, State) ->
    handle_request(riak_kv_requests:request_type(Req), Req, Sender, State).

%% @todo: pre record encapsulation there was no catch all clause in handle_command,
%%        so crashing on unknown should work.
handle_request(kv_put_request, Req, Sender, #state{idx = Idx} = State) ->
    StartTS = os:timestamp(),
    ReqId = riak_kv_requests:get_request_id(Req),
    riak_core_vnode:reply(Sender, {w, Idx, ReqId}),
    {_Reply, UpdState} = do_put(Sender, Req, State),
    update_vnode_stats(vnode_put, Idx, StartTS),
    {noreply, UpdState};
handle_request(kv_get_request, Req, Sender, State) ->
    BKey = riak_kv_requests:get_bucket_key(Req),
    ReqId = riak_kv_requests:get_request_id(Req),
    do_get(Sender, BKey, ReqId, State);
handle_request(kv_head_request, Req, Sender, State) ->
    Mod = State#state.mod,
    ModState = State#state.modstate,
    {BT, _K} = BKey = riak_kv_requests:get_bucket_key(Req),
    ReqId = riak_kv_requests:get_request_id(Req),
    {ok, Capabilities} = Mod:capabilities(BT, ModState),
    case maybe_support_head_requests(Capabilities) of
        true ->
            do_head(Sender, BKey, ReqId, State);
        _ ->
            do_get(Sender, BKey, ReqId, State)
    end;
%% NB. The following two function clauses discriminate on the async_put State field
handle_request(kv_w1c_put_request, Req, Sender, State=#state{async_put=true}) ->
    {Bucket, Key} = riak_kv_requests:get_bucket_key(Req),
    EncodedVal = riak_kv_requests:get_encoded_obj(Req),
    ReplicaType = riak_kv_requests:get_replica_type(Req),
    Mod = State#state.mod,
    Idx = State#state.idx,
    ModState = State#state.modstate,
    StartTS = os:timestamp(),
    Context = {w1c_async_put, Sender, ReplicaType, Bucket, Key, EncodedVal, StartTS},
    %% NOTE: sync_put is TS-only, async_put is KV default
    case Mod:async_put(Context, Bucket, Key, EncodedVal, ModState) of
        {ok, UpModState} ->
            update_vnode_stats(vnode_put, Idx, StartTS),
            {noreply, State#state{modstate=UpModState}};
        {error, Reason, UpModState} ->
            {reply, ?KV_W1C_PUT_REPLY{reply={error, Reason}, type=ReplicaType}, State#state{modstate=UpModState}}
    end;
handle_request(kv_w1c_put_request, Req, _Sender, State=#state{async_put=false, update_hook=UpdateHook}) ->
    {Bucket, Key} = riak_kv_requests:get_bucket_key(Req),
    EncodedVal = riak_kv_requests:get_encoded_obj(Req),
    ReplicaType = riak_kv_requests:get_replica_type(Req),
    Mod = State#state.mod,
    ModState = State#state.modstate,
    Idx = State#state.idx,
    StartTS = os:timestamp(),
    case Mod:put(Bucket, Key, [], EncodedVal, ModState) of
        {ok, UpModState} ->
            aae_update(Bucket, Key, use_binary, assumed_no_old_object, EncodedVal, State),
                % Write once path - and so should be a new object.  If not this
                % is an application fault
            maybe_update_binary(UpdateHook, Bucket, Key, EncodedVal, put, Idx),
            update_vnode_stats(vnode_put, Idx, StartTS),
            {reply, ?KV_W1C_PUT_REPLY{reply=ok, type=ReplicaType}, State#state{modstate=UpModState}};
        {error, Reason, UpModState} ->
            {reply, ?KV_W1C_PUT_REPLY{reply={error, Reason}, type=ReplicaType}, State#state{modstate=UpModState}}
    end;
%% For now, ignore async_put. This is currently TS-only, and TS
%% supports neither AAE nor YZ.
handle_request(kv_w1c_batch_put_request, Req, Sender, State) ->
    ReplicaType = riak_kv_requests:get_replica_type(Req),
    Mod = State#state.mod,
    ModState = State#state.modstate,
    StartTS = os:timestamp(),
    Objs = riak_kv_requests:get_w1c_objects(Req),
    Context = {w1c_batch_put, Sender, ReplicaType, Objs, StartTS},
    case Mod:batch_put(Context, Objs, [], ModState) of
        {ok, UpModState} ->
            %% When we support AAE, be sure to call a batch version of
            %% `update_hashtree' instead of iterating over each
            %% element of Objs.
            %%
            %% riak_kv_index_hashtree:insert/async_insert can
            %% take a list
            {reply, ?KV_W1C_BATCH_PUT_REPLY{reply=ok, type=ReplicaType}, State#state{modstate=UpModState}};
        {error, Reason, UpModState} ->
            {reply, ?KV_W1C_BATCH_PUT_REPLY{reply={error, Reason}, type=ReplicaType}, State#state{modstate=UpModState}}
    end;
handle_request(kv_vnode_status_request, _Req, _Sender, State=#state{idx=Index,
                                                                   mod=Mod,
                                                                   modstate=ModState,
                                                                   counter=CS,
                                                                   vnodeid=VId}) ->
    BackendStatus = {backend_status, Mod, Mod:status(ModState)},
    #counter_state{cnt=Cnt, lease=Lease, lease_size=LeaseSize, leasing=Leasing} = CS,
    CounterStatus = [{counter, Cnt}, {counter_lease, Lease},
                     {counter_lease_size, LeaseSize}, {counter_leasing, Leasing}],
    VNodeStatus = [BackendStatus, {vnodeid, VId} | CounterStatus],
    {reply, {vnode_status, Index, VNodeStatus}, State};
handle_request(kv_delete_request, Req, _Sender, State) ->
    BKey = riak_kv_requests:get_bucket_key(Req),
    do_delete(BKey, State);
handle_request(kv_vclock_request, Req, _Sender, State) ->
    BKeys = riak_kv_requests:get_bucket_keys(Req),
    {reply, do_get_vclocks(BKeys, State), State};
handle_request(kv_reap_request, Req, _Sender, State) ->
    BKey = riak_kv_requests:get_bucket_key(Req),
    DeleteHash = riak_kv_requests:get_delete_hash(Req),
    {reply, ok, final_delete(BKey, DeleteHash, State)}.


handle_coverage_request(kv_listkeys_request, Req, FilterVNodes, Sender, State) ->
    Bucket = riak_kv_requests:get_bucket(Req),
    ItemFilter = riak_kv_requests:get_item_filter(Req),
    ResultFun = case riak_kv_requests:get_ack_backpressure(Req) of
                    true  -> result_fun_ack(Bucket, Sender);
                    false -> result_fun(Bucket, Sender)
                end,
    Opts = [{bucket, Bucket}],
    handle_coverage_snapkeyfold(Bucket, ItemFilter, ResultFun,
                                FilterVNodes, Sender, Opts, State);
handle_coverage_request(kv_listbuckets_request,
                        Req,
                        _FilterVNodes,
                        Sender,
                        State=#state{async_folding=AsyncFolding,
                                     bucket_buf_size=BufferSize,
                                     mod=Mod,
                                     modstate=ModState}) ->
    ItemFilter = riak_kv_requests:get_item_filter(Req),
    %% Construct the filter function
    Filter = riak_kv_coverage_filter:build_filter(ItemFilter),
    BufferMod = riak_kv_fold_buffer,

    Buffer = riak_kv_fold_buffer:new(BufferSize, result_fun(Sender)),
    FoldFun = fold_fun(buckets, BufferMod, Filter, undefined),
    FinishFun = finish_fun(BufferMod, Sender),
    {ok, Capabilities} = Mod:capabilities(ModState),
    Opts = maybe_enable_async_fold(AsyncFolding, Capabilities, []),
    case list(FoldFun, FinishFun, Mod, fold_buckets, ModState, Opts, Buffer) of
        {async, AsyncWork} ->
            {async, {fold, AsyncWork, FinishFun}, Sender, State};
        _ ->
            {noreply, State}
    end;
handle_coverage_request(kv_sql_select_request,
                        Req,
                        FilterVNodes,
                        Sender,
                        State) ->
    ItemFilter = none,
    Bucket = riak_kv_requests:get_bucket(Req),
    Query = riak_kv_requests:get_query(Req),
    handle_range_scan(Bucket, ItemFilter, Query,
                      FilterVNodes, Sender, State, fun range_scan_result_fun_ack/2);
handle_coverage_request(kv_index_request, Req, FilterVNodes, Sender, State) ->
    Bucket = riak_kv_requests:get_bucket(Req),
    ItemFilter = riak_kv_requests:get_item_filter(Req),
    Query = riak_kv_requests:get_query(Req),
    ResultFun = case riak_kv_requests:get_ack_backpressure(Req) of
                    true  -> result_fun_ack(Bucket, Sender);
                    false -> result_fun(Bucket, Sender)
                end,
    handle_coverage_index(Bucket, ItemFilter, Query,
                          FilterVNodes, Sender,
                          State, ResultFun);
handle_coverage_request(kv_aaefold_request, Req, FilterVNodes, Sender, State) ->
    Query = riak_kv_requests:get_query(Req),
    InitAcc = riak_kv_requests:get_initacc(Req),
    Nval = riak_kv_requests:get_nval(Req),
    handle_coverage_aaefold(Query, InitAcc, Nval,
                            FilterVNodes, Sender,
                            State);
handle_coverage_request(kv_hotbackup_request, Req, _FilterVnodes, Sender,
                State=#state{mod=Mod, modstate=ModState}) ->
    % If the backend is hot_backup capability, run the backup via the node
    % worker pool.  Otherwise return not_supported
    BackupPath = riak_kv_requests:get_path(Req),
    {ok, Caps} = Mod:capabilities(ModState),
    case lists:member(hot_backup, Caps) of
        true ->
            case Mod:hot_backup(ModState, BackupPath) of
                {error, _Reason} ->
                    % Assume the backend has logged the reason
                    {reply, riak_kv_hotbackup_fsm:bad_request(), State};
                {queue, BackupFolder} ->
                    FinishFun =
                        fun(ok) ->
                            Complete = riak_kv_hotbackup_fsm:complete(),
                            riak_core_vnode:reply(Sender, Complete)
                        end,
                    {select_queue(?AF1_QUEUE, State),
                        {fold, BackupFolder, FinishFun},
                        Sender, State}
            end;
        false ->
            {reply, riak_kv_hotbackup_fsm:not_supported(), State}
    end.


%% @doc Handle a coverage request.
%% More information about the specification for the ItemFilter
%% parameter can be found in the documentation for the
%% {@link riak_kv_coverage_filter} module.
handle_coverage(Req, FilterVNodes, Sender, State) ->
    handle_coverage_request(riak_kv_requests:request_type(Req),
                            Req,
                            FilterVNodes,
                            Sender,
                            State).



-spec prepare_index_query(?KV_INDEX_Q{}) -> ?KV_INDEX_Q{}.
prepare_index_query(#riak_kv_index_v3{term_regex=RE} = Q) when
    RE =/= undefined ->
    {ok, CompiledRE} = re:compile(RE),
    Q#riak_kv_index_v3{term_regex=CompiledRE};
prepare_index_query(Q) ->
    Q.

%% @doc Batch size for results is set to 2i max_results if that is less
%% than the default size. Without this the vnode may send back to the FSM
%% more items than could ever be sent back to the client.
buffer_size_for_index_query(#riak_kv_index_v3{max_results=N}, DefaultSize)
  when is_integer(N), N < DefaultSize ->
    N;
buffer_size_for_index_query(_Q, DefaultSize) ->
    DefaultSize.

handle_coverage_index(Bucket, ItemFilter, Query,
                      FilterVNodes, Sender,
                      State=#state{mod=Mod,
                                   key_buf_size=DefaultBufSz,
                                   modstate=ModState},
                      ResultFun) ->
    {ok, Capabilities} = Mod:capabilities(Bucket, ModState),
    IndexBackend = lists:member(indexes, Capabilities),
    case IndexBackend of
        true ->
            ok = riak_kv_stat:update(vnode_index_read),

            BufSize = buffer_size_for_index_query(Query, DefaultBufSz),
            Opts = [{index, Bucket, prepare_index_query(Query)},
                    {bucket, Bucket}, {buffer_size, BufSize}],
            %% @HACK
            %% Really this should be decided in the backend
            %% if there was a index_query fun.
            FoldType = riak_index:return_foldtype(Query),
            handle_coverage_fold(FoldType, Bucket, ItemFilter, ResultFun,
                                 FilterVNodes, Sender, Opts, State);
        false ->
            {reply, {error, {indexes_not_supported, Mod}}, State}
    end.

handle_range_scan(Bucket, ItemFilter, Query,
                  FilterVNodes, Sender,
                  State=#state{mod=Mod,
                               key_buf_size=DefaultBufSz,
                               modstate=ModState},
                  ResultFunFun) ->
    {ok, Capabilities} = Mod:capabilities(Bucket, ModState),
    IndexBackend = lists:member(indexes, Capabilities),
    case IndexBackend of
        true ->
            ok = riak_kv_stat:update(vnode_index_read),

            ResultFun = ResultFunFun(Bucket, Sender),
            BufSize = buffer_size_for_index_query(Query, DefaultBufSz),
            Opts = [{index, Bucket, prepare_index_query(Query)},
                    {bucket, Bucket}, {buffer_size, BufSize}],
            %% @HACK
            %% Really this should be decided in the backend
            %% if there was a index_query fun.
            handle_coverage_range_scan(range_scan, Bucket, ItemFilter, ResultFun,
                                       FilterVNodes, Sender, Opts, State);
        false ->
            {reply, {error, {indexes_not_supported, Mod}}, State}
    end.


%% @doc
%% Coverage queries sent to the Tictac AAE
handle_coverage_aaefold(Query, InitAcc, Nval,
                        FilterVnodes, Sender,
                        State=#state{aae_controller=Cntrl,
                                        idx=Index,
                                        tictac_aae=AAE})
                            when AAE == true ->
    {IndexNs, Filtered} =
        case proplists:get_value(Index, FilterVnodes) of
            undefined ->
                {ok, Ring} = riak_core_ring_manager:get_my_ring(),
                {riak_kv_util:responsible_preflists(Index, [Nval], Ring),
                    false};
            IdxList ->
                {lists:map(fun(I) -> {I, Nval} end, IdxList),
                    true}
        end,
    ReturnFun =
        fun(Acc) ->
            riak_core_vnode:reply(Sender, Acc)
        end,
    handle_aaefold(Query, InitAcc, Nval,
                    IndexNs, Filtered, ReturnFun, Cntrl, Sender,
                    State);
handle_coverage_aaefold(_Q, InitAcc, _Nval, _Filter, Sender, State) ->
    ?LOG_WARNING("Attempt to aaefold on vnode with Tictac AAE disabled"),
    riak_core_vnode:reply(Sender, InitAcc),
    {noreply, State}.

handle_aaefold({merge_root_nval, Nval},
                    _InitAcc, Nval,
                    IndexNs, _Filtered, ReturnFun, Cntrl, _Sender,
                    State) ->
    aae_controller:aae_mergeroot(Cntrl, IndexNs, ReturnFun),
    {noreply, State};
handle_aaefold({merge_branch_nval, Nval, BranchIDs},
                    _InitAcc, Nval,
                    IndexNs, _Filtered, ReturnFun, Cntrl, _Sender,
                    State) ->
    aae_controller:aae_mergebranches(Cntrl,
                                        IndexNs,
                                        BranchIDs,
                                        ReturnFun),
    {noreply, State};
handle_aaefold({fetch_clocks_nval, Nval, SegmentIDs},
                    InitAcc, Nval,
                    IndexNs, _Filtered, ReturnFun, Cntrl, Sender,
                    State) ->
    case app_helper:get_env(riak_kv, aae_fetchclocks_repair, false) of
        true ->
            aae_controller:aae_fetchclocks(Cntrl,
                                            IndexNs,
                                            SegmentIDs,
                                            ReturnFun,
                                            fun preflistfun/2),

            {noreply, State};
        false ->
            %% Using fetch_clocks_range will mean that the AF3_QUEUE will be
            %% used for scheduling the work not the aae_runner.  Also, the
            %% fetch clock query will not attempt to rebuild segments of the
            %% tree cache - this is left to internal anti-entropy
            handle_aaefold({fetch_clocks_range,
                                    all,
                                    all,
                                    {segments, SegmentIDs, large},
                                    all},
                                InitAcc, Nval,
                                IndexNs, true, ReturnFun, Cntrl, Sender,
                                State)
    end;
handle_aaefold({fetch_clocks_nval, Nval, SegmentIDs, ModifiedRange},
                    InitAcc, Nval,
                    IndexNs, _Filtered, ReturnFun, Cntrl, Sender,
                    State) ->
    handle_aaefold({fetch_clocks_range,
                        all,
                        all,
                        {segments, SegmentIDs, large},
                        ModifiedRange},
                    InitAcc, Nval,
                    IndexNs, true, ReturnFun, Cntrl, Sender,
                    State);
handle_aaefold({merge_tree_range,
                        Bucket, KeyRange,
                        _TreeSize,
                        SegmentFilter,
                        ModifiedRange,
                        HashMethod},
                    InitAcc, _Nval,
                    IndexNs, Filtered, ReturnFun, Cntrl, Sender,
                    State) ->
    NullExtractFun =
        fun({B0, K0}, V0) ->
            {aae_util:make_binarykey(B0, K0), V0}
        end,
    {FoldFun, Elements} =
        case riak_kv_clusteraae_fsm:hash_function(HashMethod) of
            pre_hash ->
                {fun(BF, KF, EFs, TreeAcc) ->
                        {hash, CH} = lists:keyfind(hash, 1, EFs),
                        leveled_tictac:add_kv(TreeAcc,
                                                {BF, KF},
                                                {is_hash, CH},
                                                NullExtractFun)
                    end,
                    [{hash, null}]};
            HF ->
                {fun(BF, KF, EFs, TreeAcc) ->
                        {clock, VC} = lists:keyfind(clock, 1, EFs),
                        CH = HF(VC),
                        leveled_tictac:add_kv(TreeAcc,
                                                {BF, KF},
                                                {is_hash, CH},
                                                NullExtractFun)
                    end,
                    [{clock, null}]}
        end,
    WrappedFoldFun = aaefold_withcoveragecheck(FoldFun, IndexNs, Filtered),
    RangeLimiter = aaefold_setrangelimiter(Bucket, KeyRange),
    ModifiedLimiter = aaefold_setmodifiedlimiter(ModifiedRange),
    {async, Folder} =
        aae_controller:aae_fold(Cntrl,
                                RangeLimiter,
                                SegmentFilter,
                                ModifiedLimiter,
                                false,
                                WrappedFoldFun,
                                InitAcc,
                                Elements),
    {select_queue(?AF3_QUEUE, State), {fold, Folder, ReturnFun}, Sender, State};
handle_aaefold({fetch_clocks_range,
                        Bucket, KeyRange,
                        SegmentFilter, ModifiedRange},
                    InitAcc, _Nval,
                    IndexNs, Filtered, ReturnFun, Cntrl, Sender,
                    State) ->
    FoldFun =
        fun(BF, KF, EFs, KeyClockAcc) ->
            {clock, VV} = lists:keyfind(clock, 1, EFs),
            [{BF, KF, VV}|KeyClockAcc]
        end,
    WrappedFoldFun = aaefold_withcoveragecheck(FoldFun, IndexNs, Filtered),
    RangeLimiter = aaefold_setrangelimiter(Bucket, KeyRange),
    ModifiedLimiter = aaefold_setmodifiedlimiter(ModifiedRange),
    {async, Folder} =
        aae_controller:aae_fold(Cntrl,
                                RangeLimiter,
                                SegmentFilter,
                                ModifiedLimiter,
                                false,
                                WrappedFoldFun,
                                InitAcc,
                                [{clock, null}]),
    {select_queue(?AF3_QUEUE, State), {fold, Folder, ReturnFun}, Sender, State};
handle_aaefold({repl_keys_range,
                        Bucket, KeyRange,
                        ModifiedRange,
                        QueueName},
                    InitAcc, _Nval,
                    IndexNs, Filtered, ReturnFun, Cntrl, Sender,
                    State) ->
    FoldFun =
        fun(BF, KF, EFs, Acc) ->
            {clock, VV} = lists:keyfind(clock, 1, EFs),
            RE = {BF, KF, VV, to_fetch},
            {AccL, Count, QueueName, BatchSize} = Acc,
            case Count rem BatchSize of
                0 ->
                    % Reading in batch, then processing in batch assumed
                    % to be more efficient
                    riak_kv_replrtq_src:replrtq_aaefold(QueueName, AccL),
                    {[RE], Count + 1, QueueName, BatchSize};
                _ ->
                    {[RE|AccL], Count + 1, QueueName, BatchSize}
            end
        end,
    WrappedFoldFun = aaefold_withcoveragecheck(FoldFun, IndexNs, Filtered),
    RangeLimiter = aaefold_setrangelimiter(Bucket, KeyRange),
    ModifiedLimiter = aaefold_setmodifiedlimiter(ModifiedRange),
    {async, Folder} =
        aae_controller:aae_fold(Cntrl,
                                RangeLimiter,
                                all,
                                ModifiedLimiter,
                                false,
                                WrappedFoldFun,
                                InitAcc,
                                [{clock, null}]),
    {select_queue(?AF4_QUEUE, State), {fold, Folder, ReturnFun}, Sender, State};
handle_aaefold({repair_keys_range,
                        Bucket, KeyRange,
                        ModifiedRange,
                        all},
                    InitAcc, _Nval,
                    IndexNs, Filtered, ReturnFun, Cntrl, Sender,
                    State) ->
    FoldFun =
        fun(BF, KF, _EFs, Acc) ->
            {AccL, Count, all, BatchSize} = Acc,
            case Count rem BatchSize of
                0 ->
<<<<<<< HEAD
                    % Reading in batch, then processing in batch assumed
                    % to be more efficient
                    lists:foreach(FetchFun, AccL),
=======
                    lists:foreach(
                        fun riak_kv_reader:request_read/1,
                        AccL), 
>>>>>>> 88678ade
                    {[{BF, KF}], Count + 1, all, BatchSize};
                _ ->
                    {[{BF, KF}|AccL], Count + 1, all, BatchSize}
            end
        end,
    WrappedFoldFun = aaefold_withcoveragecheck(FoldFun, IndexNs, Filtered),
    RangeLimiter = aaefold_setrangelimiter(Bucket, KeyRange),
    ModifiedLimiter = aaefold_setmodifiedlimiter(ModifiedRange),
    {async, Folder} =
        aae_controller:aae_fold(Cntrl,
                                RangeLimiter,
                                all,
                                ModifiedLimiter,
                                false,
                                WrappedFoldFun,
                                InitAcc,
                                []),
    {select_queue(?AF4_QUEUE, State), {fold, Folder, ReturnFun}, Sender, State};
handle_aaefold({find_keys,
                        Bucket, KeyRange,
                        ModifiedRange,
                        {sibling_count, MaxCount}},
                    InitAcc, _Nval,
                    IndexNs, Filtered, ReturnFun, Cntrl, Sender,
                    State) ->
    FoldFun =
        fun(BF, KF, EFs, KeyCountAcc) ->
            {sibcount, SC} = lists:keyfind(sibcount, 1, EFs),
            case SC > MaxCount of
                true ->
                    [{BF, KF, SC}|KeyCountAcc];
                false ->
                    KeyCountAcc
            end
        end,
    WrappedFoldFun = aaefold_withcoveragecheck(FoldFun, IndexNs, Filtered),
    RangeLimiter = aaefold_setrangelimiter(Bucket, KeyRange),
    ModifiedLimiter = aaefold_setmodifiedlimiter(ModifiedRange),
    {async, Folder} =
        aae_controller:aae_fold(Cntrl,
                                RangeLimiter,
                                all,
                                ModifiedLimiter,
                                false,
                                WrappedFoldFun,
                                InitAcc,
                                [{sibcount, null}]),
    {select_queue(?AF4_QUEUE, State), {fold, Folder, ReturnFun}, Sender, State};
handle_aaefold({find_keys,
                        Bucket, KeyRange,
                        ModifiedRange,
                        {object_size, MaxSize}},
                    InitAcc, _Nval,
                    IndexNs, Filtered, ReturnFun, Cntrl, Sender,
                    State) ->
    FoldFun =
        fun(BF, KF, EFs, KeySizeAcc) ->
            {size, SZ} = lists:keyfind(size, 1, EFs),
            case SZ > MaxSize of
                true ->
                    [{BF, KF, SZ}|KeySizeAcc];
                false ->
                    KeySizeAcc
            end
        end,
    WrappedFoldFun = aaefold_withcoveragecheck(FoldFun, IndexNs, Filtered),
    RangeLimiter = aaefold_setrangelimiter(Bucket, KeyRange),
    ModifiedLimiter = aaefold_setmodifiedlimiter(ModifiedRange),
    {async, Folder} =
        aae_controller:aae_fold(Cntrl,
                                RangeLimiter,
                                all,
                                ModifiedLimiter,
                                false,
                                WrappedFoldFun,
                                InitAcc,
                                [{size, null}]),
    {select_queue(?AF4_QUEUE, State), {fold, Folder, ReturnFun}, Sender, State};
handle_aaefold({find_tombs,
                        Bucket, KeyRange,
                        SegmentFilter, ModifiedRange},
                    InitAcc, _Nval,
                    IndexNs, Filtered, ReturnFun, Cntrl, Sender,
                    State) ->
    FoldFun =
        fun(BF, KF, EFs, TombHashAcc) ->
            {md, MD} = lists:keyfind(md, 1, EFs),
            case riak_object:is_aae_object_deleted(MD, false) of
                {true, undefined} ->
                    {clock, VV} = lists:keyfind(clock, 1, EFs),
                    [{BF, KF, riak_object:delete_hash(VV)}|TombHashAcc];
                {false, undefined} ->
                    TombHashAcc
            end
        end,
    WrappedFoldFun = aaefold_withcoveragecheck(FoldFun, IndexNs, Filtered),
    RangeLimiter = aaefold_setrangelimiter(Bucket, KeyRange),
    ModifiedLimiter = aaefold_setmodifiedlimiter(ModifiedRange),
    {async, Folder} =
        aae_controller:aae_fold(Cntrl,
                                RangeLimiter,
                                SegmentFilter,
                                ModifiedLimiter,
                                false,
                                WrappedFoldFun,
                                InitAcc,
                                [{md, null}, {clock, null}]),
    {select_queue(?AF4_QUEUE, State), {fold, Folder, ReturnFun}, Sender, State};
handle_aaefold({reap_tombs,
                        Bucket, KeyRange,
                        SegmentFilter, ModifiedRange,
                        ReapMethod},
                    InitAcc, _Nval,
                    IndexNs, Filtered, ReturnFun, Cntrl, Sender,
                    State) ->
    FoldFun =
        fun(BF, KF, EFs, TombHashAcc) ->
            {md, MD} = lists:keyfind(md, 1, EFs),
            case riak_object:is_aae_object_deleted(MD, false) of
                {true, undefined} ->
                    {clock, VV} = lists:keyfind(clock, 1, EFs),
                    DH = riak_object:delete_hash(VV),
                    case ReapMethod of
                        local ->
                            riak_kv_reaper:request_reap({{BF, KF}, DH}),
                            NewCount = element(2, TombHashAcc) + 1,
                            setelement(2, TombHashAcc, NewCount);
                        count ->
                            NewCount = element(2, TombHashAcc) + 1,
                            setelement(2, TombHashAcc, NewCount);
                        {job, _JobID} ->
                            {[{{BF, KF}, DH}|element(1, TombHashAcc)],
                                element(2, TombHashAcc),
                                element(3, TombHashAcc)}
                    end;
                {false, undefined} ->
                    TombHashAcc
            end
        end,
    WrappedFoldFun = aaefold_withcoveragecheck(FoldFun, IndexNs, Filtered),
    RangeLimiter = aaefold_setrangelimiter(Bucket, KeyRange),
    ModifiedLimiter = aaefold_setmodifiedlimiter(ModifiedRange),
    {async, Folder} =
        aae_controller:aae_fold(Cntrl,
                                RangeLimiter,
                                SegmentFilter,
                                ModifiedLimiter,
                                false,
                                WrappedFoldFun,
                                InitAcc,
                                [{md, null}, {clock, null}]),
    {select_queue(?AF4_QUEUE, State), {fold, Folder, ReturnFun}, Sender, State};
handle_aaefold({erase_keys,
                        Bucket, KeyRange,
                        SegmentFilter, ModifiedRange,
                        DeleteMethod},
                    InitAcc, _Nval,
                    IndexNs, Filtered, ReturnFun, Cntrl, Sender,
                    State) ->
    FoldFun =
        fun(BF, KF, EFs, EraseKeyAcc) ->
            {md, MD} = lists:keyfind(md, 1, EFs),
            %% This might be a tombstone, and what to avoid simply creating an
            %% update tombstone
            %% If storeheads is false, then will not check for tombstone. In
            %% this case fetch_clocks may be used, and an external get/delete
            %% be called
            case riak_object:is_aae_object_deleted(MD, false) of
                {true, undefined} ->
                    EraseKeyAcc;
                {false, undefined} ->
                    {clock, VV} = lists:keyfind(clock, 1, EFs),
                    case DeleteMethod of
                        local ->
                            riak_kv_eraser:request_delete({{BF, KF}, VV}),
                            NewCount = element(2, EraseKeyAcc) + 1,
                            setelement(2, EraseKeyAcc, NewCount);
                        count ->
                            NewCount = element(2, EraseKeyAcc) + 1,
                            setelement(2, EraseKeyAcc, NewCount);
                        {job, _JobID} ->
                            {[{{BF, KF}, VV}|element(1, EraseKeyAcc)],
                                element(2, EraseKeyAcc),
                                element(3, EraseKeyAcc)}
                    end
            end
        end,
    WrappedFoldFun = aaefold_withcoveragecheck(FoldFun, IndexNs, Filtered),
    RangeLimiter = aaefold_setrangelimiter(Bucket, KeyRange),
    ModifiedLimiter = aaefold_setmodifiedlimiter(ModifiedRange),
    {async, Folder} =
        aae_controller:aae_fold(Cntrl,
                                RangeLimiter,
                                SegmentFilter,
                                ModifiedLimiter,
                                false,
                                WrappedFoldFun,
                                InitAcc,
                                [{md, null}, {clock, null}]),
    {select_queue(?AF4_QUEUE, State), {fold, Folder, ReturnFun}, Sender, State};
handle_aaefold({object_stats, Bucket, KeyRange, ModifiedRange},
                    InitAcc, _Nval,
                    IndexNs, Filtered, ReturnFun, Cntrl, Sender,
                    State) ->
    FoldFun =
        fun(_BF, _KF, EFs, StatsAcc) ->
            [{total_count, TC}, {total_size, TSz},
                {sizes, SzL}, {siblings, ScL}] = StatsAcc,
            {size, SZ} = lists:keyfind(size, 1, EFs),
            {sibcount, SC} = lists:keyfind(sibcount, 1, EFs),
            SzOrder = power10(SZ),
            SzL0 =
                case lists:keyfind(SzOrder, 1, SzL) of
                    false ->
                        [{SzOrder, 1}|SzL];
                    {SzOrder, SzOrderC} ->
                        lists:keyreplace(SzOrder, 1, SzL,
                                            {SzOrder, SzOrderC + 1})
                end,
            ScL0 =
                case lists:keyfind(SC, 1, ScL) of
                    false ->
                        [{SC, 1}|ScL];
                    {SC, SCcount} ->
                        lists:keyreplace(SC, 1, ScL,
                                            {SC, SCcount + 1})
                end,
            [{total_count, TC + 1},  {total_size, TSz + SZ},
                {sizes, SzL0}, {siblings, ScL0}]
        end,
    WrappedFoldFun =
        aaefold_withcoveragecheck(FoldFun, IndexNs, Filtered),
    RangeLimiter = aaefold_setrangelimiter(Bucket, KeyRange),
    ModifiedLimiter = aaefold_setmodifiedlimiter(ModifiedRange),
    {async, Folder} =
        aae_controller:aae_fold(Cntrl,
                                RangeLimiter,
                                all,
                                ModifiedLimiter,
                                false,
                                WrappedFoldFun,
                                InitAcc,
                                [{sibcount, null}, {size, null}]),
    {select_queue(?AF4_QUEUE, State), {fold, Folder, ReturnFun}, Sender, State};
handle_aaefold({list_buckets, Nval},
                    _InitAcc, Nval,
                    _IndexNs, _Filtered, ReturnFun, Cntrl, Sender,
                    State) ->
    {async, Folder} = aae_controller:aae_bucketlist(Cntrl),
    {select_queue(?AF4_QUEUE, State), {fold, Folder, ReturnFun}, Sender, State}.


-spec aaefold_setrangelimiter(riak_object:bucket() | all,
                                all | {riak_object:key(), riak_object:key()})
                                    -> aae_keystore:range_limiter().
%% @doc
%% Convert the format of the range limiter to one compatible with the aae store
aaefold_setrangelimiter(all, all) ->
    all;
aaefold_setrangelimiter(Bucket, all) ->
    {buckets, [Bucket]};
aaefold_setrangelimiter(Bucket, {StartKey, EndKey}) ->
    {key_range, Bucket, StartKey, EndKey}.

-spec aaefold_setmodifiedlimiter(
        {date, pos_integer(), pos_integer()} |
            all |
            aae_keystore:modified_limiter())
                                    -> aae_keystore:modified_limiter().
%% @doc
%% Convert the format of the date limiter to one compatible with the aae store
aaefold_setmodifiedlimiter({date, LowModDate, HighModDate})
                        when is_integer(LowModDate), is_integer(HighModDate) ->
    {LowModDate, HighModDate};
aaefold_setmodifiedlimiter({LowModDate, HighModDate})
                        when is_integer(LowModDate), is_integer(HighModDate) ->
    {LowModDate, HighModDate};
aaefold_setmodifiedlimiter(_) ->
    all.

aaefold_withcoveragecheck(FoldFun, IndexNs, Filtered) ->
    fun(BF, KF, EFs, Acc) ->
        InCoverage =
            case Filtered of
                true ->
                    lists:member(preflistfun(BF, KF), IndexNs);
                false ->
                    true
            end,
        case InCoverage of
            true ->
                FoldFun(BF, KF, EFs, Acc);
            false ->
                Acc
        end
    end.

-spec power10(non_neg_integer()) -> non_neg_integer().
%% @doc
%% Order of magnitude of size
power10(Number) ->
    power10(Number, 0).

power10(Number, Count) ->
    case Number div 10 of
        N when N >= 1 ->
            power10(N, Count + 1);
        _N ->
            Count
    end.


%% @doc
%% Convenience for handling both v3 and v4 coverage-based key fold operations
%% This will request that a snapshot is made prior to the fold, so that if the
%% fold is queued the reuslts will be of equivalent consistency to an unqueued
%% query.
%%
%% Should the backend not support the snap_prefold capability, then behaviour
%% will revert to standard async (and the core node_worker_pool will not be
%% used).  Not supporting snap_prefold maintains legacy behaviour.
handle_coverage_snapkeyfold(Bucket, ItemFilter, ResultFun,
                            FilterVNodes, Sender, Opts,
                            State) ->
    Opts0 = [request_snap_prefold|Opts],
    handle_coverage_fold(fold_keys, Bucket, ItemFilter, ResultFun,
                            FilterVNodes, Sender, Opts0, State).

%% @doc
%% This doesn't handle all coverage folds - just 2i queries and list keys
%%
%% Until a bit of a refactor can occur to better abstract
%% index operations, allow the ModFun for folding to be declared
%% to support index operations that can return objects
handle_coverage_fold(FoldType, Bucket, ItemFilter, ResultFun,
                     FilterVNodes, Sender, Opts0,
                     State=#state{async_folding=AsyncFolding,
                                  idx=Index,
                                  key_buf_size=DefaultBufSz,
                                  mod=Mod,
                                  modstate=ModState}) ->
    %% Construct the filter function
    FilterVNode = proplists:get_value(Index, FilterVNodes),
    KeyConvFn =
        case proplists:get_value(key_conv_fn, FilterVNodes) of
            {M, F} ->
                fun(X) -> M:F(Bucket, X) end;
            FunOrSomething ->
                FunOrSomething
        end,
    Filter = riak_kv_coverage_filter:build_filter(Bucket, ItemFilter, FilterVNode, KeyConvFn),

    % Use a buffer so each result isn't sent back individually
    BufferMod = riak_kv_fold_buffer,
    BufferSize = proplists:get_value(buffer_size, Opts0, DefaultBufSz),
    Buffer = BufferMod:new(BufferSize, ResultFun),

    % Build the fold and finish functions
    Extras = fold_extras_keys(Index, Bucket),
    %% if Options contain a DDL, then we are folding keys for
    %% list_ts_keys
    FoldFunSelector = keys,
    FoldFun = fold_fun(FoldFunSelector, BufferMod, Filter, Extras),
    FinishFun = finish_fun(BufferMod, Sender),

    % Understand how the fold should be run - async, sync or queued
    {ok, Capabilities} = Mod:capabilities(Bucket, ModState),
    OptsAF = maybe_enable_async_fold(AsyncFolding, Capabilities, Opts0),
    SnapFolding = lists:member(request_snap_prefold, OptsAF) and AsyncFolding,
    Opts = maybe_enable_snap_prefold(SnapFolding, Capabilities, OptsAF),

    % Make the fold request to the vnode - why is this called list?
    % Perhaps this should be backend_fold/7
    case list(FoldFun, FinishFun, Mod, FoldType, ModState, Opts, Buffer) of
        {async, AsyncWork} ->
            % This work should be sent to the vnode_worker_pool
            {async, {fold, AsyncWork, FinishFun}, Sender, State};
        {queue, DeferrableWork} ->
            % This work should be sent to the core node_worker_pool
            {select_queue(?AF2_QUEUE, State),
                {fold, DeferrableWork, FinishFun}, Sender, State};
        _ ->
            % This work has already been completed by the vnode, which should
            % have already sent the results using FinishFun
            {noreply, State}
    end.


handle_coverage_range_scan(FoldType, Bucket, ItemFilter, ResultFun,
                           FilterVNodes, Sender, Opts0,
                           State=#state{async_folding=AsyncFolding,
                                        idx=Index,
                                        key_buf_size=DefaultBufSz,
                                        mod=Mod,
                                        modstate=ModState}) ->
    %% Construct the filter function
    FilterVNode = proplists:get_value(Index, FilterVNodes),
    Filter = riak_kv_coverage_filter:build_filter(Bucket, ItemFilter, FilterVNode),
    BufferMod = riak_kv_fold_buffer,
    BufferSize = proplists:get_value(buffer_size, Opts0, DefaultBufSz),
    Buffer = riak_kv_fold_buffer:new(BufferSize, ResultFun),
    Extras = fold_extras_keys(Index, Bucket),
    FoldFun = fold_fun(range_scan, BufferMod, Filter, Extras),
    FinishFun = finish_fun(BufferMod, Sender),
    {ok, Capabilities} = Mod:capabilities(Bucket, ModState),
    Opts = maybe_enable_async_fold(AsyncFolding, Capabilities, Opts0),
    case list(FoldFun, FinishFun, Mod, FoldType, ModState, Opts, Buffer) of
        {async, AsyncWork} ->
            {async, {fold, AsyncWork, FinishFun}, Sender, State};
        _ ->
            {noreply, State}
    end.

%% While in handoff, vnodes have the option of returning {forward,
%% State}, or indeed, {forward, Req, State} which will cause riak_core
%% to forward the request to the handoff target node. For riak_kv, we
%% issue a put locally as well as forward it in case the vnode has
%% already handed off the previous version. All other requests are
%% handled locally and not forwarded since the relevant data may not
%% have yet been handed off to the target node. Since we do not
%% forward deletes it is possible that we do not clear a tombstone
%% that was already handed off.  This is benign as the tombstone will
%% eventually be re-deleted. NOTE: this makes write requests N+M where
%% M is the number of vnodes forwarding.
handle_handoff_command(Req, Sender, State) ->
    ReqType = riak_kv_requests:request_type(Req),
    handle_handoff_request(ReqType, Req, Sender, State).

handle_handoff_request(kv_put_request, Req, Sender, State) ->
    case riak_kv_requests:is_coordinated_put(Req) of
        false ->
            {noreply, NewState} = handle_command(Req, Sender, State),
            {forward, NewState};
        true ->
            %% riak_kv#1046 - don't make fake siblings. Perform the
            %% put, and create a new request to forward on, that
            %% contains the frontier, much like the value returned to
            %% a put fsm, then replicated.
            #state{idx = Idx} = State,
            ReqId = riak_kv_requests:get_request_id(Req),
            StartTS = os:timestamp(),
            riak_core_vnode:reply(Sender, {w, Idx, ReqId}),
            {Reply, UpdState} = do_put(Sender, Req, State),
            update_vnode_stats(vnode_put, Idx, StartTS),

            case Reply of
                %%  NOTE: Coord is always `returnbody` as a put arg
                {dw, Idx, NewObj, ReqId} ->
                    %% DO NOT coordinate again at the next owner!
                    NewReq1 = riak_kv_requests:remove_option(Req, coord),
                    NewReq = riak_kv_requests:set_object(NewReq1, NewObj),
                    {forward, NewReq, UpdState};
                _Error ->
                    %% Don't forward a failed attempt to put, as you
                    %% need the successful object
                    {noreply, UpdState}
            end
    end;
handle_handoff_request(kv_w1c_put_request, Request, Sender, State) ->
    NewState0 = case handle_command(Request, Sender, State) of
        {noreply, NewState} ->
            NewState;
        {reply, Reply, NewState} ->
            %% reply directly to the sender, as we will be forwarding the
            %% the request on to the handoff node.
            riak_core_vnode:reply(Sender, Reply),
            NewState
    end,
    {forward, NewState0};
handle_handoff_request(_Other, Req, Sender, State) ->
    %% @todo: this should be based on the type of the request when the
    %%        hiding of records is complete.
    handle_command(Req, Sender, State).

%% callback used by dynamic ring sizing to determine where requests should be forwarded.
request_hash(Req) ->
    do_request_hash(riak_kv_requests:request_type(Req), Req).

%% Puts/deletes are forwarded during the operation, all other requests are not
do_request_hash(RequestType, Req) when RequestType == kv_put_request orelse
                                       RequestType == kv_delete_request ->
    BKey = riak_kv_requests:get_bucket_key(Req),
    riak_core_util:chash_key(BKey);
do_request_hash(_, _) ->
    undefined.



handoff_starting({_HOType, TargetNode}=HandoffDest, State=#state{handoffs_rejected=RejectCount, update_hook=UpdateHook}) ->
    MaxRejects = app_helper:get_env(riak_kv, handoff_rejected_max, 6),
    case MaxRejects =< RejectCount orelse maybe_should_handoff(UpdateHook, HandoffDest) of
        true ->
            {true, State#state{in_handoff=true, handoff_target=TargetNode}};
        false ->
            {false, State#state{in_handoff=false, handoff_target=undefined, handoffs_rejected=RejectCount + 1 }}
    end.

%% @doc Optional callback that is exported, but not part of the behaviour.
handoff_started(SrcPartition, WorkerPid) ->
    case maybe_get_vnode_lock(SrcPartition, WorkerPid) of
        ok ->
            FoldOpts = [{iterator_refresh, true}],
            {ok, FoldOpts};
        max_concurrency -> {error, max_concurrency}
    end.

handoff_cancelled(State) ->
    {ok, State#state{in_handoff=false, handoff_target=undefined}}.

handoff_finished(_TargetNode, State) ->
    {ok, State#state{in_handoff=false, handoff_target=undefined}}.

handle_handoff_data(BinObj, State) ->
    try
        {BKey, Val} = decode_binary_object(BinObj),
        {B, K} = BKey,
        case do_diffobj_put(BKey, riak_object:from_binary(B, K, Val),
                            State) of
            {ok, State2} ->
                {reply, ok, State2};
            {error, Reason, State2} ->
                {reply, {error, Reason}, State2}
        end
    catch Error:Reason2 ->
            ?LOG_WARNING("Unreadable object discarded in handoff: ~p:~p",
                          [Error, Reason2]),
            {reply, ok, State}
    end.

encode_handoff_item({B, K}, V) ->
    %% before sending data to another node change binary version
    %% to one supported by the cluster. This way we don't send
    %% unsupported formats to old nodes
    ObjFmt = riak_core_capability:get({riak_kv, object_format}, v0),
    try
        Value  = riak_object:to_binary_version(ObjFmt, B, K, V),
        encode_binary_object(B, K, Value)
    catch Error:Reason ->
            ?LOG_WARNING("Handoff encode failed: ~p:~p",
                          [Error,Reason]),
            corrupted
    end.

set_vnode_forwarding(Forward, State) ->
    State#state{forward=Forward}.

is_empty(State=#state{mod=Mod, modstate=ModState}) ->
    IsEmpty = Mod:is_empty(ModState),
    case IsEmpty of
        true ->
            {true, State};
        false ->
            Size = maybe_calc_handoff_size(State),
            {false, Size, State}
    end.

maybe_calc_handoff_size(#state{mod=Mod,modstate=ModState}) ->
    {ok, Capabilities} = Mod:capabilities(ModState),
    case lists:member(size, Capabilities) of
        true -> Mod:data_size(ModState);
        false -> undefined
    end.

delete(State=#state{status_mgr_pid=StatusMgr, mod=Mod, modstate=ModState}) ->
    %% clear vnodeid first, if drop removes data but fails
    %% want to err on the side of creating a new vnodeid
    {ok, cleared} = clear_vnodeid(StatusMgr),
    UpdModState =
        case Mod:drop(ModState) of
            {ok, S} ->
                S;
            {error, Reason, S2} ->
                ?LOG_ERROR("Failed to drop ~p. Reason: ~p~n", [Mod, Reason]),
                S2
        end,
    case State#state.hashtrees of
        undefined ->
            ok;
        HT ->
            riak_kv_index_hashtree:destroy(HT)
    end,
    case State#state.tictac_aae of
        false ->
            ok;
        true ->
            aae_controller:aae_destroy(State#state.aae_controller)
    end,
    {ok,
        State#state{modstate = UpdModState,
                    vnodeid = undefined,
                    hashtrees = undefined,
                    tictac_aae = false,
                    aae_controller = undefined}}.

terminate(_Reason, #state{idx=Idx,
                            mod=Mod, modstate=ModState,
                            hashtrees=Trees,
                            tictac_aae=TicTacAAE, aae_controller=Cntrl}) ->

    case TicTacAAE of
        true ->
            Mod:stop(ModState),
            ok = aae_controller:aae_close(Cntrl);
        false ->
            Mod:stop(ModState),

            %% Explicitly stop the hashtree rather than relying on the process monitor
            %% to detect the vnode exit.  As riak_kv_index_hashtree is not a supervised
            %% process in the riak_kv application, on graceful shutdown riak_kv and
            %% riak_core can complete their shutdown before the hashtree is written
            %% to disk causing the hashtree to be closed dirty.
            riak_kv_index_hashtree:sync_stop(Trees)
    end,
    riak_kv_stat:unregister_vnode_stats(Idx),
    ok.

handle_info({{w1c_async_put, From, Type, Bucket, Key, EncodedVal, StartTS} = _Context, Reply},
            State=#state{idx=Idx, update_hook=UpdateHook}) ->
    aae_update(Bucket, Key, use_binary, assumed_no_old_object, EncodedVal, State),
        % Write once path - and so should be a new object.  If not this
        % is an application fault
    maybe_update_binary(UpdateHook, Bucket, Key, EncodedVal, put, Idx),
    riak_core_vnode:reply(From, ?KV_W1C_PUT_REPLY{reply=Reply, type=Type}),
    update_vnode_stats(vnode_put, Idx, StartTS),
    {ok, State};

handle_info({set_concurrency_limit, Lock, Limit}, State) ->
    try_set_concurrency_limit(Lock, Limit),
    {ok, State};

handle_info({ensemble_ping, From}, State) ->
    riak_ensemble_backend:pong(From),
    {ok, State};

handle_info({ensemble_get, Key, From}, State=#state{idx=Idx, forward=Fwd}) ->
    case Fwd of
        undefined ->
            {reply, {r, Retval, _, _}, State2} = do_get(undefined, Key, undefined, State),
            Reply = case Retval of
                        {ok, Obj} ->
                            Obj;
                        _ ->
                            notfound
                    end,
            riak_kv_ensemble_backend:reply(From, Reply),
            {ok, State2};
        Fwd when is_atom(Fwd) ->
            forward_get({Idx, Fwd}, Key, From),
            {ok, State}
    end;

handle_info({ensemble_put, Key, Obj, From}, State=#state{handoff_target=HOTarget,
                                                         idx=Idx,
                                                         forward=Fwd}) ->
    case Fwd of
        undefined ->
            {Result, State2} = actual_put_tracked(Key, Obj, [], false, undefined, State),
            Reply = case Result of
                        {dw, _Idx, _Obj, _ReqID} ->
                            Obj;
                        {dw, _Idx, _ReqID} ->
                            Obj;
                        {fail, _Idx, _ReqID} ->
                            failed
                    end,
            ((Reply =/= failed) and (HOTarget =/= undefined)) andalso raw_put({Idx, HOTarget}, Key, Obj),
            riak_kv_ensemble_backend:reply(From, Reply),
            {ok, State2};
        Fwd when is_atom(Fwd) ->
            forward_put({Idx, Fwd}, Key, Obj, From),
            {ok, State}
    end;

handle_info({raw_forward_put, Key, Obj, From}, State) ->
    {Result, State2} = actual_put_tracked(Key, Obj, [], false, undefined, State),
    Reply = case Result of
                {dw, _Idx, _Obj, _ReqID} ->
                    Obj;
                {dw, _Idx, _ReqID} ->
                    Obj;
                {fail, _Idx, _ReqID} ->
                    failed
            end,
    riak_kv_ensemble_backend:reply(From, Reply),
    {ok, State2};
handle_info({raw_forward_get, Key, From}, State) ->
    {reply, {r, Retval, _, _}, State2} = do_get(undefined, Key, undefined, State),
    Reply = case Retval of
                {ok, Obj} ->
                    Obj;
                _ ->
                    notfound
            end,
    riak_kv_ensemble_backend:reply(From, Reply),
    {ok, State2};
handle_info({raw_put, Key, Obj}, State) ->
    {_, State2} = actual_put_tracked(Key, Obj, [], false, undefined, State),
    {ok, State2};

handle_info(retry_create_hashtree, State=#state{hashtrees=undefined}) ->
    State2 = maybe_create_hashtrees(State),
    case State2#state.hashtrees of
        undefined ->
            ok;
        _ ->
            ?LOG_INFO("riak_kv/~p: successfully started index_hashtree on retry",
                       [State#state.idx])
    end,
    {ok, State2};
handle_info(retry_create_hashtree, State) ->
    {ok, State};
handle_info({'DOWN', _, _, Pid, _}, State=#state{hashtrees=Pid}) ->
    State2 = State#state{hashtrees=undefined},
    State3 = maybe_create_hashtrees(State2),
    {ok, State3};
handle_info({'DOWN', _, _, _, _}, State) ->
    {ok, State};
handle_info({final_delete, BKey, DeleteHash}, State) ->
    UpdState = final_delete(BKey, DeleteHash, State),
    {ok, UpdState};
handle_info({counter_lease, {FromPid, VnodeId, NewLease}}, State=#state{status_mgr_pid=FromPid, vnodeid=VnodeId}) ->
    #state{counter=CounterState} = State,
    CS1 = CounterState#counter_state{lease=NewLease, leasing=false},
    State2 = State#state{counter=CS1},
    {ok, State2};
handle_info({counter_lease, {FromPid, NewVnodeId, NewLease}}, State=#state{status_mgr_pid=FromPid, idx=Idx}) ->
    %% Lease rolled over MAX_INT (new vnodeid signifies this) so reset counter
    #state{counter=CounterState} = State,
    CS1 = CounterState#counter_state{lease=NewLease, leasing=false, cnt=1},
    State2 = State#state{vnodeid=NewVnodeId, counter=CS1},
    ?LOG_INFO("New Vnode id for ~p. Epoch counter rolled over.", [Idx]),
    {ok, State2};
handle_info({aae_pong, QueueTime}, State) ->
    ok = riak_kv_stat:update({controller_queue, QueueTime}),
    QueueTimeMS = QueueTime div 1000,
    case QueueTimeMS >= State#state.max_aae_queue_time of
        true ->
            ?LOG_INFO("AAE queue queue_time=~w ms prompting sync ping",
                        [QueueTimeMS]),
            StartDrain = os:timestamp(),
            R = aae_controller:aae_ping(State#state.aae_controller,
                                        StartDrain,
                                        {sync, max(1, QueueTimeMS)}),
            case R of
                ok ->
                    DrainTime =
                        timer:now_diff(os:timestamp(), StartDrain) div 1000,
                    ?LOG_INFO("AAE queue drained in ~w ms", [DrainTime]);
                timeout ->
                    ?LOG_WARNING("AAE queue not yet drained due to timeout")
            end;
        false ->
            ok
    end,
    {ok, State};
handle_info({Ref, ok}, State) ->
    ?LOG_INFO("Ignoring ok returned after timeout for Ref ~p", [Ref]),
    {ok, State}.



handle_exit(Pid, Reason, State=#state{status_mgr_pid=Pid, idx=Index, counter=CntrState}) ->
    ?LOG_ERROR("Vnode status manager exit ~p", [Reason]),
    %% The status manager died, start a new one
    #counter_state{lease_size=LeaseSize, leasing=Leasing, use=UseEpochCounter} = CntrState,
    {ok, NewPid} = riak_kv_vnode_status_mgr:start_link(self(), Index, UseEpochCounter),

    if Leasing ->
            %% Crashed when getting a lease, try again pathalogical
            %% bad case here is that the lease gets to disk and the
            %% manager crashes, meaning an ever growing lease/new ids
            ok = riak_kv_vnode_status_mgr:lease_counter(NewPid, LeaseSize);
       ?ELSE ->
            ok
    end,
    {noreply, State#state{status_mgr_pid=NewPid}};
handle_exit(_Pid, Reason, State) ->
    %% A linked processes has died so the vnode
    %% process should take appropriate action here.
    %% The default behavior is to crash the vnode
    %% process so that it can be respawned
    %% by riak_core_vnode_master to prevent
    %% messages from stacking up on the process message
    %% queue and never being processed.
    ?LOG_ERROR("Linked process exited. Reason: ~p", [Reason]),
    {stop, linked_process_crash, State}.

%% Optional Callback. A node is about to exit. Ensure that this node doesn't
%% have any current ensemble members.
ready_to_exit() ->
    [] =:= riak_kv_ensembles:local_ensembles().

-spec add_vnode_pool(pid(), state()) -> state().
%% @doc
%% Optional Callback. If want to call queue_work, need to know about the
%% vnode_worker_pool - so should be on state
add_vnode_pool(PoolPid, State) ->
    State#state{vnode_pool_pid = PoolPid}.

%% @private
forward_put({Idx, Node}, Key, Obj, From) ->
    Proxy = riak_core_vnode_proxy:reg_name(riak_kv_vnode, Idx, Node),
    riak_core_send_msg:bang_unreliable(Proxy, {raw_forward_put, Key, Obj, From}),
    ok.

%% @private
forward_get({Idx, Node}, Key, From) ->
    Proxy = riak_core_vnode_proxy:reg_name(riak_kv_vnode, Idx, Node),
    riak_core_send_msg:bang_unreliable(Proxy, {raw_forward_get, Key, From}),
    ok.

%% @private
raw_put({Idx, Node}, Key, Obj) ->
    Proxy = riak_core_vnode_proxy:reg_name(riak_kv_vnode, Idx, Node),
    %% Note: This cannot be bang_unreliable. Don't change.
    Proxy ! {raw_put, Key, Obj},
    ok.

%% @private
do_put(Sender, Request, State) ->
    BKey = riak_kv_requests:get_bucket_key(Request),
    Object = riak_kv_requests:get_object(Request),
    RequestId = riak_kv_requests:get_request_id(Request),
    StartTime = riak_kv_requests:get_start_time(Request),
    Options = riak_kv_requests:get_options(Request),
    do_put(Sender, BKey, Object, RequestId, StartTime, Options, State).

%% @private
%% upon receipt of a client-initiated put
do_put(Sender, {Bucket, _Key}=BKey, RObj, ReqID, StartTime, Options, State) ->
    BProps =  case proplists:get_value(bucket_props, Options) of
                  undefined ->
                      riak_core_bucket:get_bucket(Bucket);
                  Props ->
                      Props
              end,
    ReadRepair = proplists:get_value(rr, Options, false),
    PruneTime = case ReadRepair of
                    true ->
                        undefined;
                    false ->
                        StartTime
                end,
    Coord = proplists:get_value(coord, Options, false),
    SyncOnWrite = proplists:get_value(sync_on_write, Options, undefined),
    CRDTOp = proplists:get_value(counter_op, Options, proplists:get_value(crdt_op, Options, undefined)),
    PutArgs = #putargs{returnbody=proplists:get_value(returnbody,Options,false) orelse Coord,
                       coord=Coord,
                       lww=proplists:get_value(last_write_wins, BProps, false),
                       bkey=BKey,
                       robj=RObj,
                       reqid=ReqID,
                       bprops=BProps,
                       starttime=StartTime,
                       readrepair = ReadRepair,
                       prunetime=PruneTime,
                       crdt_op = CRDTOp,
                       sync_on_write = SyncOnWrite},
    {PrepPutRes, UpdPutArgs, State2} = prepare_put(State, PutArgs),
    {Reply, UpdState} = perform_put(PrepPutRes, State2, UpdPutArgs),
    riak_core_vnode:reply(Sender, Reply),

    update_index_write_stats(UpdPutArgs#putargs.is_index, UpdPutArgs#putargs.index_specs),
    {Reply, UpdState}.


%% @doc Remove a tombstone, assuming the state of the object currently in the
%% store is the same tombstone from when the removal decision was made
-spec final_delete({riak_core_bucket:bucket(), riak_object:key()},
                    non_neg_integer(),
                    #state{}) -> #state{}.
final_delete(BKey, DeleteHash, State = #state{mod=Mod, modstate=ModState}) ->
    case do_get_term(BKey, Mod, ModState) of
        {{ok, RObj}, ModState1} ->
            case {riak_kv_util:is_x_deleted(RObj),
                    riak_object:delete_hash(RObj)} of
                {true, DeleteHash} ->
                    do_backend_delete(BKey, RObj, State#state{modstate=ModState1});
                {IsDeleted, OtherHash} ->
                    ?LOG_INFO("Final delete failure " ++
                                "~p deleted ~w hashes ~w ~w",
                                [BKey, IsDeleted, DeleteHash, OtherHash]),
                    State#state{modstate=ModState1}
            end;
        {{error, _}, ModState1} ->
            State#state{modstate=ModState1}
    end.

-spec do_backend_delete(
    {riak_core_bucket:bucket(), riak_object:key()},
    riak_object:riak_object(), #state{}
) -> #state{}.
do_backend_delete(BKey, RObj, State = #state{idx = Idx,
                                             mod = Mod,
                                             modstate = ModState,
                                             update_hook = UpdateHook}) ->
    %% object is a tombstone or all siblings are tombstones
    %% Calculate the index specs to remove...
    %% JDM: This should just be a tombstone by this point, but better
    %% safe than sorry.
    IndexSpecs = riak_object:diff_index_specs(undefined, RObj),

    %% Do the delete...
    {Bucket, Key} = BKey,
    case Mod:delete(Bucket, Key, IndexSpecs, ModState) of
        {ok, UpdModState} ->
            maybe_update(UpdateHook, {RObj, no_old_object}, delete, Idx),
            aae_delete(Bucket, Key, RObj, State),
            maybe_cache_evict(BKey, State),
            update_index_delete_stats(IndexSpecs),
            State#state{modstate = UpdModState};
        {error, _Reason, UpdModState} ->
            State#state{modstate = UpdModState}
    end.

%% @doc
%% Prepare PUT needs to prepare the correct transition from old object to new
%% to be performed.  Returns {true, {new_object, old_object}} if an actual PUT
%% to a new object should be made, or false if the transition does not require
%% a change before being acknowledged.  {fail, Index, Reason} should be used
%% where the PUT_FSM needs to be informed of a logical failure.
-spec prepare_put(state(), putargs()) ->
                    {{fail, index(), atom()|tuple()}|
                            {boolean(),
                                {riak_object:riak_object(), old_object()}},
                        putargs(), state()}.
prepare_put(State=#state{vnodeid = VId,
                         mod = Mod,
                         modstate = ModState,
                         update_hook = UpdateHook},
            PutArgs=#putargs{bkey = {Bucket, _Key},
                             lww = LWW,
                             coord = Coord,
                             robj = RObj,
                             bprops = BProps,
                             starttime = StartTime}) ->

    %% Can we avoid reading the existing object? If this is not an
    %% index backend, and the bucket is set to last-write-wins or write_once,
    %% then no need to incur additional get. Otherwise, we need to read the
    %% old object to know how the indexes have changed.
    IndexBackend = is_indexed_backend(Mod, Bucket, ModState),
    IsSearchable = maybe_requires_existing_object(UpdateHook, BProps),
    SkipReadBeforeWrite = LWW andalso (not IndexBackend) andalso (not IsSearchable),
    case SkipReadBeforeWrite of
        true ->
            prepare_blind_put(Coord, RObj, VId, StartTime, PutArgs, State);
        false ->
            prepare_read_before_write_put(State, PutArgs, IndexBackend, IsSearchable)
    end.

is_indexed_backend(Mod, Bucket, ModState) ->
    {ok, Capabilities} = Mod:capabilities(Bucket, ModState),
    IndexBackend = lists:member(indexes, Capabilities),
    IndexBackend.


prepare_blind_put(Coord, RObj, VId, StartTime, PutArgs, State) ->
    ObjToStore = case Coord of
        true ->
            %% Do we need to use epochs here? I guess we
            %% don't care, and since we don't read, we
            %% can't.
            riak_object:increment_vclock(RObj, VId, StartTime);
        false ->
            RObj
    end,
    {{true, {ObjToStore, unknown_no_old_object}},
        PutArgs#putargs{is_index = false}, State}.

prepare_read_before_write_put(#state{mod = Mod,
                                     modstate = ModState,
                                     md_cache = MDCache}=State,
                              #putargs{bkey={Bucket, Key}=BKey,
                                       robj=RObj,
                                       coord=Coord}=PutArgs,
                              IndexBackend, IsSearchable) ->
    {CacheClock, CacheData} = maybefetch_clock_and_indexdata(MDCache,
                                                             BKey,
                                                             Mod,
                                                             ModState,
                                                             Coord,
                                                             IsSearchable),
    {GetReply, RequiresGet} =
        case CacheClock of
            not_found ->
                {not_found, false};
            _ ->
                ReqGet = determine_requires_get(CacheClock,
                                                RObj,
                                                IsSearchable),
                {get_old_object_or_fake(ReqGet,
                                        Bucket, Key,
                                        Mod, ModState,
                                        CacheClock),
                    ReqGet}
        end,
    case GetReply of
        not_found ->
            prepare_put_new_object(State, PutArgs, IndexBackend);
        {ok, OldObj} ->
            prepare_put_existing_object(State, PutArgs, OldObj,
                                        IndexBackend, CacheData, RequiresGet)
    end.

prepare_put_existing_object(#state{idx =Idx} = State,
                    #putargs{coord=Coord,
                             robj = RObj,
                             lww=LWW,
                             starttime = StartTime,
                             bprops = BProps,
                             prunetime=PruneTime,
                             crdt_op = CRDTOp}=PutArgs,
                            OldObj, IndexBackend, CacheData, RequiresGet) ->
    {IsNewEpoch, ActorId, State2} = maybe_new_key_epoch(Coord, State, OldObj, RObj),
    case put_merge(Coord, LWW, OldObj, RObj, {IsNewEpoch, ActorId}, StartTime) of
        {oldobj, OldObj} ->
            {{false, {OldObj, unchanged_no_old_object}}, PutArgs, State2};
        {newobj, NewObj} ->
            case enforce_allow_mult(NewObj, OldObj, BProps) of
                {ok, AMObj} ->
                    IndexSpecs =
                        get_index_specs(IndexBackend, CacheData, RequiresGet,
                                        AMObj, OldObj),
                    ObjToStore0 =
                        maybe_prune_vclock(PruneTime, AMObj, BProps),
                    ObjectToStore =
                        maybe_do_crdt_update(Coord, CRDTOp, ActorId,
                                                ObjToStore0),
                    determine_put_result(ObjectToStore, OldObj, Idx,
                                            PutArgs, State2,
                                            IndexSpecs, IndexBackend);
                {error, Reason} ->
                    ?LOG_ERROR("Error on allow_mult ~w", [Reason]),
                    {{fail, Idx, Reason}, PutArgs, State2}
            end
    end.

determine_put_result({error, E}, _, Idx, PutArgs, State, _IndexSpecs, _IndexBackend) ->
    {{fail, Idx, E}, PutArgs, State};
determine_put_result(ObjToStore, OldObj, _Idx, PutArgs, State, IndexSpecs, IndexBackend) ->
    {{true, {ObjToStore, OldObj}},
     PutArgs#putargs{index_specs = IndexSpecs,
                     is_index    = IndexBackend}, State}.

maybe_prune_vclock(_PruneTime=undefined, RObj, _BProps) ->
    RObj;
maybe_prune_vclock(PruneTime, RObj, BProps) ->
    riak_object:prune_vclock(RObj, PruneTime, BProps).

get_index_specs(_IndexedBackend=true, CacheData, RequiresGet, NewObj, OldObj) ->
    case CacheData /= undefined andalso
         RequiresGet == false of
        true ->
            NewData = riak_object:index_data(NewObj),
            % Note diff_index_data and diff_index_specs take inputs in reverse!
            riak_object:diff_index_data(CacheData,
                                        NewData);
        false ->
            riak_object:diff_index_specs(NewObj,
                                         OldObj)
    end;

get_index_specs(_IndexedBackend=false, _CacheData, _RequiresGet, _NewObj, _OldObj) ->
    [].

prepare_put_new_object(#state{idx =Idx} = State,
               #putargs{robj = RObj,
                        coord=Coord,
                        starttime=StartTime,
                        crdt_op=CRDTOp} = PutArgs,
                       IndexBackend) ->
    IndexSpecs = case IndexBackend of
                     true ->
                         riak_object:index_specs(RObj);
                     false ->
                         []
                 end,
    {EpochId, State2, RObj2} = maybe_update_vclock(Coord, RObj, State, StartTime),
    RObj3 = maybe_do_crdt_update(Coord, CRDTOp, EpochId, RObj2),
    determine_put_result(RObj3, confirmed_no_old_object, Idx, PutArgs, State2, IndexSpecs, IndexBackend).

get_old_object_or_fake(true, Bucket, Key, Mod, ModState, _CacheClock) ->
    case do_get_object(Bucket, Key, Mod, ModState) of
        {error, not_found, _UpdModState} ->
            not_found;
        {ok, TheOldObj, _UpdModState} ->
            {ok, TheOldObj}
    end;
get_old_object_or_fake(false, Bucket, Key, _Mod, _ModState, CacheClock) ->
    FakeObj0 = riak_object:new(Bucket, Key, <<>>),
    FakeObj = riak_object:set_vclock(FakeObj0, CacheClock),
    {ok, FakeObj}.

determine_requires_get(CacheClock, RObj, IsSearchable) ->
    RequiresGet =
    case CacheClock of
        undefined ->
            true;
        Clock ->
            %% We need to perform a local get, to merge contents,
            %% if the local object has events unseen by the
            %% incoming object. If the incoming object dominates
            %% the cache (i.e. has seen all its events) no need to
            %% do a local get and merge, just overwrite.
            not vclock:dominates(riak_object:vclock(RObj), Clock)
                orelse IsSearchable
    end,
    RequiresGet.

%% @Doc in the case that this a co-ordinating put, prepare the object.
%% NOTE: this is called _only_ when the local object is `notfound'
-spec maybe_update_vclock(Coord::boolean(),
                          IncomingObject:: riak_object:riak_object(),
                          #state{},
                          StartTime::term()) ->
                                 {EpochId :: binary(),
                                  #state{},
                                  Object::riak_object:riak_object()}.
maybe_update_vclock(Coord=true, RObj, State, StartTime) ->
    {_IsNewEpoch, EpochId, State2} = maybe_new_key_epoch(Coord, State, undefined, RObj),
    {EpochId, State2, riak_object:increment_vclock(RObj, EpochId, StartTime)};
maybe_update_vclock(_Coord=false, RObj, State, _StartTime) ->
    %% @see maybe_new_actor_epoch/2 for details as to why the vclock
    %% may be updated on a non-coordinating put
    maybe_new_actor_epoch(RObj, State).

maybe_do_crdt_update(_Coord = _, undefined, _VId, RObj) ->
    RObj;
maybe_do_crdt_update(_Coord = true, CRDTOp, VId, RObj) ->
    do_crdt_update(RObj, VId, CRDTOp);
maybe_do_crdt_update(_Coord = false, _CRDTOp, _Vid, RObj) ->
    RObj.

do_crdt_update(RObj, VId, CRDTOp) ->
    {Time, Value} = timer:tc(riak_kv_crdt, update, [RObj, VId, CRDTOp]),
    ok = riak_kv_stat:update({vnode_dt_update, get_crdt_mod(CRDTOp), Time}),
    Value.

get_crdt_mod(Int) when is_integer(Int) -> ?COUNTER_TYPE;
get_crdt_mod(#crdt_op{mod=Mod}) -> Mod;
get_crdt_mod(Atom) when is_atom(Atom) -> Atom.

-spec perform_put(term(), #state{}, #putargs{}) ->
        {PutResult::term(), #state{}}.
perform_put({fail, _, _}=Reply, State, _PutArgs) ->
    {Reply, State};
perform_put({false, {Obj, _OldObj}},
            #state{idx=Idx}=State,
            #putargs{returnbody=true,
                     reqid=ReqID}) ->
    {{dw, Idx, Obj, ReqID}, State};
perform_put({false, {_Obj, _OldObj}},
            #state{idx=Idx}=State,
            #putargs{returnbody=false,
                     reqid=ReqId}) ->
    {{dw, Idx, ReqId}, State};
perform_put({true, {_Obj, _OldObj}=Objects},
            State,
            #putargs{returnbody=RB,
                     bkey=BKey,
                     reqid=ReqID,
                     coord=Coord,
                     index_specs=IndexSpecs,
                     readrepair=ReadRepair,
                     sync_on_write=SyncOnWrite}) ->
    case ReadRepair of
        true ->
            MaxCheckFlag = no_max_check;
        false ->
            MaxCheckFlag = do_max_check
    end,
    Sync =
        case SyncOnWrite of
            all ->
                true;
            %% 'one' does not override the backend value for the other nodes
            %% therefore is only useful if the backend is configured to not
            %% sync-on-write
            one ->
                Coord;
            _ ->
            %% anything but all or one means do the default configured backend
            %% write
                false
        end,
    {Reply, State2} =
        actual_put(BKey, Objects, IndexSpecs, RB, ReqID, MaxCheckFlag,
                    {Coord, Sync}, State),
    {Reply, State2}.

actual_put(BKey, {Obj, OldObj}, IndexSpecs, RB, ReqID, State) ->
    actual_put(BKey, {Obj, OldObj}, IndexSpecs, RB, ReqID, do_max_check,
                {false, false}, State).

actual_put(BKey={Bucket, Key},
           {Obj, OldObj},
           IndexSpecs,
           RB, ReqID,
           MaxCheckFlag,
           {Coord, Sync},
           State=#state{idx=Idx,
                        mod=Mod,
                        modstate=ModState,
                        update_hook=UpdateHook}) ->
    case encode_and_put(Obj, Mod, Bucket, Key, IndexSpecs, ModState,
                       MaxCheckFlag, Sync) of
        {{ok, UpdModState}, EncodedVal} ->
            aae_update(Bucket, Key, Obj, OldObj, EncodedVal, State),
            nextgenrepl(Bucket, Key, Obj, size(EncodedVal),
                        Coord,
                        State#state.enable_nextgenreplsrc,
                        State#state.sizelimit_nextgenreplsrc),
            maybe_cache_object(BKey, Obj, State),
            maybe_update(UpdateHook, {Obj, maybe_old_object(OldObj)}, put, Idx),
            Reply = case RB of
                true ->
                    {dw, Idx, Obj, ReqID};
                false ->
                    {dw, Idx, ReqID}
            end;
        {{error, Reason, UpdModState}, _EncodedVal} ->
            Reply = {fail, Idx, Reason}
    end,
    {Reply, State#state{modstate=UpdModState}}.

actual_put_tracked(BKey, {_NewObj, _OldObj} = Objs, IndexSpecs, RB, ReqId, State) ->
    StartTS = os:timestamp(),
    Result = actual_put(BKey, Objs, IndexSpecs, RB, ReqId, State),
    update_vnode_stats(vnode_put, State#state.idx, StartTS),
    Result;
actual_put_tracked(BKey, Obj, IndexSpecs, RB, ReqId, State) ->
    actual_put_tracked(BKey, {Obj, no_old_object}, IndexSpecs, RB, ReqId, State).

do_reformat({Bucket, Key}=BKey, State=#state{mod=Mod, modstate=ModState}) ->
    case do_get_object(Bucket, Key, Mod, ModState) of
        {error, not_found, _UpdModState} ->
            Reply = {error, not_found},
            UpdState = State;
        {ok, RObj, _UpdModState} ->
            %% since it is assumed capabilities have been properly set
            %% to the desired version, to reformat, all we need to do
            %% is submit a new write
            ST = riak_core_util:moment(),
            PutArgs = #putargs{hash_ops = update,
                               returnbody = false,
                               bkey = BKey,
                               index_specs = [],
                               coord = false,
                               lww = false,
                               starttime = ST},
            case perform_put({true, {RObj, unchanged_no_old_object}}, State, PutArgs) of
                {{fail, _, Reason}, UpdState}  ->
                    Reply = {error, Reason};
                {_, UpdState} ->
                    Reply = ok
            end
    end,
    {Reply, UpdState}.


%% @private
%% enforce allow_mult bucket property so that no backend ever stores
%% an object with multiple contents if allow_mult=false for that bucket
%% Also provides a double check that the object is safe to store - its contents
%% must not be empty, it should not be an object head.
enforce_allow_mult(Obj, OldObj, BProps) ->
    MergedContents = riak_object:get_contents(Obj),
    case {proplists:get_value(allow_mult, BProps),
            MergedContents,
            riak_object:is_head(Obj)} of
        {_, [], _} ->
            % This is a known issue -
            % https://github.com/basho/riak_kv/issues/1707
            % Extra logging added to try and resolve the issue
            MergedClock = riak_object:vclock(Obj),
            OldClock = riak_object:vclock(OldObj),
            Bucket = riak_object:bucket(OldObj),
            Key = riak_object:key(OldObj),
            ?LOG_ERROR("Unexpected empty contents after merge"
                            ++ " object bucket=~w key=~w"
                            ++ " merged_clock=~w old_clock=~w",
                            [Bucket, Key, MergedClock, OldClock]),
            OldValSum =
                lists:map(fun({D, V}) -> {D, erlang:phash2(V)} end,
                            riak_object:get_dotted_values(OldObj)),
            ?LOG_ERROR("Summary of old object values ~w", [OldValSum]),
            {error, empty_contents};
        {true, _, false} ->
            {ok, Obj};
        {false, [_], false} ->
            {ok, Obj};
        {false, Mult, false} ->
            {MD, V} = select_newest_content(Mult),
            {ok, riak_object:set_contents(Obj, [{MD, V}])};
        {_, _, true} ->
            % This is not a known issue.  An object head check was added prior
            % to the fake object check being being uplifted to dominates from
            % descends.  If this never occurs in 2.9.0, then this check should
            % be removed in 2.9.1
            Bucket = riak_object:bucket(OldObj),
            Key = riak_object:key(OldObj),
            ?LOG_ERROR("Unexpected head object after merge"
                            ++ " object bucket=~w key=~w",
                            [Bucket, Key]),
            {error, head_object}
    end.

%% @private
%% choose the latest content to store for the allow_mult=false case
select_newest_content(Mult) ->
    hd(lists:sort(
         fun({MD0, _}, {MD1, _}) ->
                 riak_core_util:compare_dates(
                   riak_object:get_last_modified(MD0),
                   riak_object:get_last_modified(MD1))
         end,
         Mult)).

%% @private
put_merge(false, true, _CurObj, UpdObj, _VId, _StartTime) -> % coord=false, LWW=true
    {newobj, UpdObj};
put_merge(false, false, CurObj, UpdObj, {NewEpoch, VId}, _StartTime) -> % coord=false, LWW=false
    %% a downstream merge, or replication of a coordinated PUT
    %% Merge the value received with local replica value
    %% and store the value IFF it is different to what we already have
    ResObj = riak_object:syntactic_merge(CurObj, UpdObj),
    case NewEpoch of
        true ->
            {newobj, riak_object:new_actor_epoch(ResObj, VId)};
        false ->
            case riak_object:equal(ResObj, CurObj) of
                true ->
                    {oldobj, CurObj};
                false ->
                    {newobj, ResObj}
            end
    end;
put_merge(true, LWW, CurObj, UpdObj, {_NewEpoch, VId}, StartTime) ->
    {newobj, riak_object:update(LWW, CurObj, UpdObj, VId, StartTime)}.

%% @private
do_get(_Sender, BKey, ReqID,
       State=#state{idx=Idx, mod=Mod, modstate=ModState}) ->
    StartTS = os:timestamp(),
    {Retval, ModState1} = do_get_term(BKey, Mod, ModState),
    State1 = State#state{modstate=ModState1},
    {Retval1, State3} = handle_returned_value(BKey, Retval, State1),
    update_vnode_stats(vnode_get, Idx, StartTS),
    {reply, {r, Retval1, Idx, ReqID}, State3}.

%% @private
do_head(_Sender, BKey, ReqID,
       State=#state{idx=Idx, mod=Mod, modstate=ModState}) ->
    StartTS = os:timestamp(),
    {Retval, ModState1} = do_head_term(BKey, Mod, ModState),
    State1 = State#state{modstate=ModState1},
    {Retval1, State3} = handle_returned_value(BKey, Retval, State1),
    update_vnode_stats(vnode_head, Idx, StartTS),
    {reply, {r, Retval1, Idx, ReqID}, State3}.

%% @private
%% Function shared between GET and HEAD requests, so should not assume
%% presence of conetent value
%% This was originally separated to help with consistent handling of
%% expired object (but this is not present now this branch is from 2.1.7 and
%% not the develop branch which had expiry support)
handle_returned_value(BKey, Retval, State) ->
    case Retval of
        {ok, Obj} ->
            maybe_cache_object(BKey, Obj, State);
        _ ->
            ok
    end,
    {Retval, State}.

%% @private
-spec do_get_term({binary(), binary()}, atom(), tuple()) ->
                         {{ok, riak_object:riak_object()}, tuple()} |
                         {{error, notfound}, tuple()} |
                         {{error, any()}, tuple()}.
do_get_term({Bucket, Key}, Mod, ModState) ->
    case do_get_object(Bucket, Key, Mod, ModState) of
        {ok, Obj, UpdModState} ->
            {{ok, Obj}, UpdModState};
        %% @TODO Eventually it would be good to
        %% make the use of not_found or notfound
        %% consistent throughout the code.
        {error, not_found, UpdModState} ->
            {{error, notfound}, UpdModState};
        {error, Reason, UpdModState} ->
            {{error, Reason}, UpdModState};
        Err ->
            Err
    end.

  %% @private
-spec do_head_term({binary(), binary()}, atom(), tuple()) ->
                         {{ok, riak_object:riak_object()}, tuple()} |
                         {{error, notfound}, tuple()} |
                         {{error, any()}, tuple()}.
do_head_term({Bucket, Key}, Mod, ModState) ->
    case do_get_object(Bucket, Key, Mod, ModState, fun do_head_binary/4) of
        {ok, Obj, UpdModState} ->
            {{ok, Obj}, UpdModState};
        %% @TODO Eventually it would be good to
        %% make the use of not_found or notfound
        %% consistent throughout the code.
        {error, not_found, UpdModState} ->
            {{error, notfound}, UpdModState};
        {error, Reason, UpdModState} ->
            {{error, Reason}, UpdModState};
        Err ->
            Err
    end.


do_get_binary(Bucket, Key, Mod, ModState) ->
    case uses_r_object(Mod, ModState, Bucket) of
        true ->
            Mod:get_object(Bucket, Key, true, ModState);
        false ->
            Mod:get(Bucket, Key, ModState)
    end.

do_head_binary(Bucket, Key, Mod, ModState) ->
    Mod:head(Bucket, Key, ModState).

do_get_object(Bucket, Key, Mod, ModState) ->
    do_get_object(Bucket, Key, Mod, ModState, fun do_get_binary/4).

do_get_object(Bucket, Key, Mod, ModState, BinFetchFun) ->
    case uses_r_object(Mod, ModState, Bucket) of
        true ->
            %% Non binary returns do not trigger size warnings
            Mod:get_object(Bucket, Key, false, ModState);
        false ->
            case BinFetchFun(Bucket, Key, Mod, ModState) of
                {ok, ObjBin, _UpdModState} ->
                    BinSize = size(ObjBin),
                    WarnSize = app_helper:get_env(riak_kv, warn_object_size),
                    case BinSize > WarnSize of
                        true ->
                            ?LOG_WARNING("Read large object ~p/~p (~p bytes)",
                                          [Bucket, Key, BinSize]);
                        false ->
                            ok
                    end,
                    try
                        case riak_object:from_binary(Bucket, Key, ObjBin) of
                            {error, Reason} ->
                                throw(Reason);
                            RObj ->
                                {ok, RObj, _UpdModState}
                        end
                    catch _:_ ->
                            ?LOG_WARNING("Unreadable object ~p/~p discarded",
                                          [Bucket,Key]),
                            {error, not_found, _UpdModState}
                    end;
                Else ->
                    Else
            end
    end.


-spec select_queue(riak_core_node_worker_pool:worker_pool(), state()) ->
                                async|riak_core_node_worker_pool:worker_pool().
%% @doc
%% Select the use of node_worker_pool or vnode_worker_pool depending on the
%% worker pool startegy
select_queue(DSCPPoolName, State) ->
    case State#state.worker_pool_strategy of
        none ->
            async;
        single ->
            node_worker_pool;
        dscp ->
            DSCPPoolName
    end.

%% @private
%% @doc This is a generic function for operations that involve
%% listing things from the backend. Examples are listing buckets,
%% listing keys, or doing secondary index queries.
list(FoldFun, FinishFun, Mod, ModFun, ModState, Opts, Buffer) ->
    case Mod:ModFun(FoldFun, Buffer, Opts, ModState) of
        {ok, Acc} ->
            FinishFun(Acc);
        {async, AsyncWork} ->
            {async, AsyncWork};
        {queue, DeferrableWork} ->
            {queue, DeferrableWork}
    end.

%% @private
fold_fun(buckets, BufferMod, none, _Extra) ->
    fun(Bucket, Buffer) ->
            BufferMod:add(Bucket, Buffer)
    end;
fold_fun(buckets, BufferMod, Filter, _Extra) ->
    fun(Bucket, Buffer) ->
            case Filter(Bucket) of
                true ->
                    BufferMod:add(Bucket, Buffer);
                false ->
                    Buffer
            end
    end;
fold_fun(keys, BufferMod, none, undefined) ->
    fun(_, Key, Buffer) ->
            BufferMod:add(Key, Buffer)
    end;
fold_fun(keys, BufferMod, none, {Bucket, Index, N, NumPartitions}) ->
    fun(_, Key, Buffer) ->
            Hash = riak_core_util:chash_key({Bucket, Key}),
            case riak_core_ring:future_index(Hash, Index, N, NumPartitions, NumPartitions) of
                Index ->
                    BufferMod:add(Key, Buffer);
                _ ->
                    Buffer
            end
    end;
fold_fun(keys, BufferMod, Filter, undefined) ->
    fun(_, Key, Buffer) ->
            case Filter(Key) of
                true ->
                    BufferMod:add(Key, Buffer);
                false ->
                    Buffer
            end
    end;
fold_fun(keys, BufferMod, Filter, {Bucket, Index, N, NumPartitions}) ->
    fun(_, Key, Buffer) ->
            Hash = riak_core_util:chash_key({Bucket, Key}),
            case riak_core_ring:future_index(Hash, Index, N, NumPartitions, NumPartitions) of
                Index ->
                    case Filter(Key) of
                        true ->
                            BufferMod:add(Key, Buffer);
                        false ->
                            Buffer
                    end;
                _ ->
                    Buffer
            end
    end;
fold_fun(range_scan, BufferMod, none, _Extra) ->
    fun(Range, Buffer) ->
            BufferMod:add(Range, Buffer)
    end.

%% @private
result_fun(Sender) ->
    fun(Items) ->
            riak_core_vnode:reply(Sender, Items)
    end.

%% @private
result_fun(Bucket, Sender) ->
    fun(Items) ->
            riak_core_vnode:reply(Sender, {Bucket, Items})
    end.

fold_extras_keys(Index, Bucket) ->
    case app_helper:get_env(riak_kv, fold_preflist_filter, false) of
        true ->
            {ok, R} = riak_core_ring_manager:get_my_ring(),
            NValMap = nval_map(R),
            N = case lists:keyfind(Bucket, 1, NValMap) of
                    false -> riak_core_bucket:default_object_nval();
                    {Bucket, NVal} -> NVal
                end,
            NumPartitions = riak_core_ring:num_partitions(R),
            {Bucket, Index, N, NumPartitions};
        false ->
            undefined
    end.

%% wait for acknowledgement that results were received before
%% continuing, as a way of providing backpressure for processes that
%% can't handle results as fast as we can send them
result_fun_ack(Bucket, Sender) ->
    fun(Items) ->
            Monitor = riak_core_vnode:monitor(Sender),
            riak_core_vnode:reply(Sender, {{self(), Monitor}, Bucket, Items}),
            receive
                {Monitor, ok} ->
                    erlang:demonitor(Monitor, [flush]);
                {Monitor, stop_fold} ->
                    erlang:demonitor(Monitor, [flush]),
                    throw(stop_fold);
                {'DOWN', Monitor, process, Pid, Reason} ->
                    ?LOG_ERROR("Process ~w down for reason ~w",
                               [Pid, Reason]),
                    throw(receiver_down)
            end
    end.

%% ------------------------------------------------------------
%% Specialization of result_fun_ack for range scans.
%%
%% This version checks the cluster capabilities for {riak_kv,
%% decode_query_results_at_vnode}.
%%
%% If true (i.e., we have an upgraded cluster where all nodes support
%% parallel decoding), we reply with the query results already
%% decoded, so that the work of decoding the results can be
%% parallelized among the vnodes in the query coverage plan, instead
%% of being serialized at the coordinating vnode.
%%
%% If false (i.e., we have a mixed-mode cluster), we reply with the
%% encoded results, as before.
%%
%% We have the anonymous fun returned by range_scan_result_fun_ack/2
%% call another explicit fun here, because it makes it easier to trace
%% during debugging.
%% ------------------------------------------------------------

range_scan_result_fun_ack(Bucket, Sender) ->
    fun(Items) ->
            range_scan_result_fun_ack(Bucket, Sender, Items)
    end.

range_scan_result_fun_ack(Bucket, Sender, Items) ->
    Monitor = riak_core_vnode:monitor(Sender),

    %% Check capabilities.  If upgraded, decode the results
    %% here.  If mixed, delegate decoding to the coordinator,
    %% as before

    case riak_core_capability:get({riak_kv, decode_query_results_at_vnode}) of
        true ->
            DecodedItems = riak_kv_qry_worker:decode_results(lists:flatten(Items)),

            %% Instead of simply sending DecodedItems as the
            %% payload, we send a tuple indicating that the
            %% items have already been decoded.  This allows
            %% the receiver to distinguish between results
            %% that have already been decoded by the vnode
            %% (new behavior indicated by {riak_kv,
            %% sql_select_decode_results} capability), and
            %% results that have not (TS behavior prior to
            %% this change)

            riak_core_vnode:reply(Sender, {{self(), Monitor}, Bucket, {decoded, DecodedItems}});
        _ ->
            riak_core_vnode:reply(Sender, {{self(), Monitor}, Bucket, Items})
    end,

    receive
        {Monitor, ok} ->
            erlang:demonitor(Monitor, [flush]);
        {Monitor, stop_fold} ->
            erlang:demonitor(Monitor, [flush]),
            throw(stop_fold);
        {'DOWN', Monitor, process, _Pid, _Reason} ->
            throw(receiver_down)
    end.

%% @doc If a listkeys request sends a result of `{From, Bucket,
%% Items}', that means it wants acknowledgement of those items before
%% it will send more.  Call this function with that `From' to trigger
%% the next batch.
-spec ack_keys(From::{pid(), reference()}) -> term().
ack_keys({Pid, Ref}) ->
    Pid ! {Ref, ok}.

stop_fold({Pid, Ref}) ->
    Pid ! {Ref, stop_fold}.

%% @private
finish_fun(BufferMod, Sender) ->
    fun(Buffer) ->
            finish_fold(BufferMod, Buffer, Sender)
    end.

%% @private
finish_fold(BufferMod, Buffer, Sender) ->
    BufferMod:flush(Buffer),
    riak_core_vnode:reply(Sender, done).

%% @private
do_delete(BKey, State) ->
    Mod = State#state.mod,
    ModState = State#state.modstate,
    Idx = State#state.idx,
    DeleteMode = State#state.delete_mode,

    %% Get the existing object.
    case do_get_term(BKey, Mod, ModState) of
        {{ok, RObj}, UpdModState} ->
            %% Object exists, check if it should be deleted.
            case riak_kv_util:obj_not_deleted(RObj) of
                undefined ->
                    case DeleteMode of
                        keep ->
                            %% keep tombstones indefinitely
                            {reply, {fail, Idx, del_mode_keep},
                             State#state{modstate=UpdModState}};
                        immediate ->
                            UpdState = do_backend_delete(BKey, RObj,
                                                         State#state{modstate=UpdModState}),
                            {reply, {del, Idx, del_mode_immediate}, UpdState};
                        Delay when is_integer(Delay) ->
                            erlang:send_after(Delay, self(),
                                              {final_delete, BKey,
                                               riak_object:delete_hash(RObj)}),
                            %% Nothing checks these messages - will just reply
                            %% del for now until we can refactor.
                            {reply, {del, Idx, del_mode_delayed},
                             State#state{modstate=UpdModState}}
                    end;
                _ ->
                    %% not a tombstone or not all siblings are tombstones
                    {reply, {fail, Idx, not_tombstone}, State#state{modstate=UpdModState}}
            end;
        {{error, notfound}, UpdModState} ->
            %% does not exist in the backend
            {reply, {fail, Idx, not_found}, State#state{modstate=UpdModState}}
    end.

%% @private
do_fold(Fun, Acc0, Sender, ReqOpts, State=#state{async_folding=AsyncFolding,
                                                 mod=Mod,
                                                 modstate=ModState}) ->
    {ok, Capabilities} = Mod:capabilities(ModState),
    Opts0 = maybe_enable_async_fold(AsyncFolding, Capabilities, ReqOpts),
    Opts = maybe_enable_iterator_refresh(Capabilities, Opts0),
    ModFolder = maybe_use_fold_heads(Capabilities, Opts, Mod),
    case ModFolder(Fun, Acc0, Opts, ModState) of
        {ok, Acc} ->
            {reply, Acc, State};
        {async, Work} ->
            FinishFun =
                fun(Acc) ->
                      riak_core_vnode:reply(Sender, Acc)
                end,
            {async, {fold, Work, FinishFun}, Sender, State};
        ER ->
            {reply, ER, State}
    end.

-spec maybe_use_fold_heads(list(), list(), atom()) -> fun().
%% @private
%% If the fold can potential service requests through headers of objects alone,
%% then the fold_heads function can be used on the backend if it suppports that
%% capability.
maybe_use_fold_heads(Capabilities, Opts, Mod) ->
    case lists:member(fold_heads, Opts) of
        true ->
            case lists:member(fold_heads, Capabilities) of
                true ->
                    fun Mod:fold_heads/4;
                false ->
                    fun Mod:fold_objects/4
            end;
        false ->
            fun Mod:fold_objects/4
    end.

-spec maybe_enable_async_fold(boolean(), list(), list()) -> list().
maybe_enable_async_fold(AsyncFolding, Capabilities, Opts) ->
    AsyncBackend = lists:member(async_fold, Capabilities),
    options_for_folding_and_backend(Opts,
                                    AsyncFolding andalso AsyncBackend,
                                    async_fold).

-spec maybe_enable_snap_prefold(boolean(), list(), list()) -> list().
maybe_enable_snap_prefold(SnapFolding, Capabilities, Opts) ->
        SnapBackend = lists:member(snap_prefold, Capabilities),
    options_for_folding_and_backend(Opts,
                                    SnapFolding andalso SnapBackend,
                                    snap_prefold).

-spec options_for_folding_and_backend(list(),
                                        UseAsyncFolding :: boolean(),
                                        atom()) -> list().
options_for_folding_and_backend(Opts, true, async_fold) ->
    [async_fold | Opts];
options_for_folding_and_backend(Opts, true, snap_prefold) ->
    [snap_prefold | Opts];
options_for_folding_and_backend(Opts, false, _) ->
    Opts.

%% @private
maybe_enable_iterator_refresh(Capabilities, Opts) ->
    Refresh = app_helper:get_env(riak_kv, iterator_refresh, true),
    case Refresh andalso lists:member(iterator_refresh, Capabilities) of
        true ->
            Opts;
        false ->
            lists:keydelete(iterator_refresh, 1, Opts)
    end.

%% @private
maybe_support_head_requests(Capabilities) ->
    lists:member(head, Capabilities).

%% @private
do_get_vclocks(KeyList,_State=#state{mod=Mod,modstate=ModState}) ->
    [{BKey, do_get_vclock(BKey,Mod,ModState)} || BKey <- KeyList].
%% @private
do_get_vclock({Bucket, Key}, Mod, ModState) ->
    case do_get_object(Bucket, Key, Mod, ModState) of
        {error, not_found, _UpdModState} -> vclock:fresh();
        {ok, Obj, _UpdModState} -> riak_object:vclock(Obj)
    end.

%% @private
%% upon receipt of a handoff datum, there is no client FSM
do_diffobj_put({Bucket, Key}=BKey, DiffObj,
               StateData=#state{mod=Mod,
                                modstate=ModState,
                                idx=Idx,
                                update_hook=UpdateHook}) ->
    StartTS = os:timestamp(),
    {ok, Capabilities} = Mod:capabilities(Bucket, ModState),
    IndexBackend = lists:member(indexes, Capabilities),
    maybe_cache_evict(BKey, StateData),
    case do_get_object(Bucket, Key, Mod, ModState) of
        {error, not_found, _UpdModState} ->
            case IndexBackend of
                true ->
                    IndexSpecs = riak_object:index_specs(DiffObj);
                false ->
                    IndexSpecs = []
            end,
            {_, State2, DiffObj2} = maybe_new_actor_epoch(DiffObj, StateData),
            case encode_and_put(DiffObj2, Mod, Bucket, Key,
                                IndexSpecs, ModState, no_max_check, false) of
                {{ok, UpdModState}, EncodedVal} ->
                    aae_update(Bucket, Key,
                                DiffObj2, confirmed_no_old_object, EncodedVal,
                                StateData),
                    update_index_write_stats(IndexBackend, IndexSpecs),
                    update_vnode_stats(vnode_put, Idx, StartTS),
                    maybe_update(UpdateHook, {DiffObj, no_old_object}, handoff, Idx),
                    {ok, State2#state{modstate=UpdModState}};
                {{error, Reason, UpdModState}, _Val} ->
                    {error, Reason, State2#state{modstate=UpdModState}}
            end;
        {ok, OldObj, _UpdModState} ->
            %% Merge handoff values with the current - possibly
            %% discarding if out of date.
            {IsNewEpoch, ActorId, State2} = maybe_new_key_epoch(false, StateData, OldObj, DiffObj),
            case put_merge(false, false, OldObj, DiffObj, {IsNewEpoch, ActorId}, undefined) of
                {oldobj, _} ->
                    {ok, State2};
                {newobj, NewObj} ->
                    {ok, AMObj} = enforce_allow_mult(NewObj, OldObj, riak_core_bucket:get_bucket(Bucket)),
                    case IndexBackend of
                        true ->
                            IndexSpecs = riak_object:diff_index_specs(AMObj, OldObj);
                        false ->
                            IndexSpecs = []
                    end,
                    case encode_and_put(AMObj, Mod, Bucket, Key,
                                        IndexSpecs, ModState,
                                        no_max_check, false) of
                        {{ok, UpdModState}, EncodedVal} ->
                            aae_update(Bucket, Key,
                                        AMObj, OldObj, EncodedVal,
                                        StateData),
                            update_index_write_stats(IndexBackend, IndexSpecs),
                            update_vnode_stats(vnode_put, Idx, StartTS),
                            maybe_update(UpdateHook,
                                        {AMObj, maybe_old_object(OldObj)},
                                        handoff, Idx),
                            {ok, State2#state{modstate=UpdModState}};
                        {{error, Reason, UpdModState}, _Val} ->
                            {error, Reason, State2#state{modstate=UpdModState}}
                    end
            end
    end.


-spec nextgenrepl(riak_object:bucket(), riak_object:key(),
                    riak_object:riak_object(),
                    pos_integer(), boolean(), boolean(), non_neg_integer()) ->
                        ok.
nextgenrepl(Bucket, Key, Obj, Size, true, true, Limit) ->
    % This is the co-ordinator of the PUT, and nextgenrepl is enabled - so
    % cast this to the repl src.
    ObjectFormat =
        case riak_kv_util:is_x_deleted(Obj) of
            true ->
                % This object may be reaped by the vnode before the
                % sink attempts to fetch the tombstone from the vnode.
                % So the tombstone should be placed on the queue
                {tomb, Obj};
            false ->
                % Check the size of the object before pushing the
                % object to the replication queue.  Larger objects
                % will have only a reference pushed, and will need
                % to be fetched.
                case Size > Limit of
                    true ->
                        to_fetch;
                    _ ->
                        {object, Obj}
                end
        end,
    riak_kv_replrtq_src:replrtq_coordput({Bucket,
                                            Key,
                                            riak_object:vclock(Obj),
                                            ObjectFormat});
nextgenrepl(_B, _K, _Obj, _Size, _Coord, _Enabled, _Limit) ->
    ok.


-spec aae_update(binary(), binary(),
                    riak_object:riak_object()|none|undefined|use_binary,
                    old_object(),
                    binary()|use_object,
                        % cannot be use_object if object is use_binary
                    state()) -> ok.
%% @doc
%% Update both the AAE controller (tictac aae) and old school hashtree aae
%% if either or both are enabled.
aae_update(_Bucket, _Key, _UpdObj, _PrevObj, _UpdObjBin,
            #state{hashtrees = HTs, tictac_aae = TAAE} = _State)
            when HTs == undefined, TAAE == false ->
    ok;
aae_update(Bucket, Key, UpdObj, PrevObj, UpdObjBin,
            #state{hashtrees = HTs, tictac_aae = TAAE} = State) ->
    Async = async_aae(State#state.aae_tokenbucket),
    case HTs of
        undefined ->
            ok;
        Trees ->
            RObj =
                case UpdObj of
                    use_binary ->
                        riak_object:from_binary(Bucket, Key, UpdObjBin);
                    _ ->
                        UpdObj
                end,
            update_hashtree_for_aae(Bucket, Key, RObj, Trees, Async)
    end,
    case {TAAE, PrevObj} of
        {false, _} ->
            ok;
        {_, unchanged_no_old_object} ->
            ok;
        _ ->
            UpdClock =
                case UpdObj of
                    use_binary ->
                        {VC, _Sz, _Sc, _LMDs, _SibBin} =
                            riak_object:summary_from_binary(UpdObjBin),
                        lists:usort(VC);
                    _ ->
                        get_clock(UpdObj)
                end,
            PrevClock = get_clock(PrevObj),
            IndexN = riak_kv_util:get_index_n({Bucket, Key}),
            ObjBin =
                case UpdObjBin of
                    use_object ->
                        riak_object:to_binary(v1, UpdObj);
                    _ ->
                        UpdObjBin
                end,
            case Async of
                true ->
                    ok;
                false ->
                    aae_controller:aae_ping(State#state.aae_controller,
                                            os:timestamp(),
                                            self())
            end,
            aae_controller:aae_put(State#state.aae_controller,
                                    IndexN,
                                    Bucket, Key,
                                    UpdClock, PrevClock,
                                    ObjBin)
    end.


-spec aae_delete(binary(), binary(), old_object(), state()) -> ok.
%% @doc
%% Remove an item from the AAE store, where AAE has been enabled
aae_delete(_Bucket, _Key, _PrevObj,
            #state{hashtrees = HTs, tictac_aae = TAAE} = _State)
            when HTs == undefined, TAAE == false ->
    ok;
aae_delete(Bucket, Key, PrevObj,
            #state{hashtrees = HTs, tictac_aae = TAAE} = State) ->
    Async = async_aae(State#state.aae_tokenbucket),
    case HTs of
        undefined ->
            ok;
        Trees ->
            delete_from_hashtree(Bucket, Key, Trees, Async)
    end,
    case TAAE of
        false ->
            ok;
        true ->
            PrevClock = get_clock(PrevObj),
            IndexN = riak_kv_util:get_index_n({Bucket, Key}),
            case Async of
                true ->
                    ok;
                false ->
                    aae_controller:aae_ping(State#state.aae_controller,
                                            os:timestamp(),
                                            self())
            end,
            aae_controller:aae_put(State#state.aae_controller,
                                    IndexN,
                                    Bucket, Key,
                                    none, PrevClock,
                                    <<>>)
    end.

%% @doc
%% Normally should use an async aae call, unless using a token bucket when a
%% non-async call may be requested (false) each time the bucket is empty
-spec async_aae(boolean()) -> boolean().
async_aae(false) ->
    true;
async_aae(true) ->
    case get_hashtree_token() of
        true ->
            true;
        false ->
            put(hashtree_tokens, max_hashtree_tokens()),
            false
    end.


-spec get_clock(old_object()) -> aae_controller:version_vector().
%% @doc
%% Get the vector clock from the object to pass to the aae_controller
get_clock(confirmed_no_old_object) ->
    none;
get_clock(assumed_no_old_object) ->
    none;
get_clock(unknown_no_old_object) ->
    undefined;
get_clock(Object) ->
    riak_object:vclock(Object).

-spec maybe_old_object(old_object()) -> hook_old_object().
%% @doc
%% Normalize different no_old_object cases back to no_old_object
maybe_old_object(confirmed_no_old_object) ->
    no_old_object;
maybe_old_object(assumed_no_old_object) ->
    no_old_object;
maybe_old_object(unchanged_no_old_object) ->
    no_old_object;
maybe_old_object(unknown_no_old_object) ->
    no_old_object;
maybe_old_object(OldObject) ->
    OldObject.

-spec update_hashtree_for_aae(binary(), binary(), riak_object:riak_object(), pid(),
                              boolean()) -> ok.
%% @doc
%% Update hashtree based AAE when enabled.
%% Note that this requires an object copy - the object has been converted from
%% a binary before being sent to another pid.  Also, all information on the
%% object is ignored other than that necessary to hash the object.  There is
%% scope for greater efficiency here, even without moving to Tictac AAE
update_hashtree_for_aae(Bucket, Key, RObj, Trees, Async) ->
    Items = [{object, {Bucket, Key}, RObj}],
    case Async of
        true ->
            riak_kv_index_hashtree:async_insert(Items, [], Trees),
            ok;
        false ->
            riak_kv_index_hashtree:insert(Items, [], Trees),
            ok
    end.


-spec delete_from_hashtree(binary(), binary(), pid(), boolean()) -> ok.
%% @doc
%% Remove an object from the hashtree based AAE
delete_from_hashtree(Bucket, Key, Trees, Async)->
    Items = [{object, {Bucket, Key}}],
    case Async of
        true ->
            riak_kv_index_hashtree:async_delete(Items, Trees),
            ok;
        false ->
            riak_kv_index_hashtree:delete(Items, Trees),
            ok
    end.

get_hashtree_token() ->
    Tokens = get(hashtree_tokens),
    case Tokens of
        undefined ->
            put(hashtree_tokens, max_hashtree_tokens() - 1),
            true;
        N when N > 0 ->
            put(hashtree_tokens, Tokens - 1),
            true;
        _ ->
            false
    end.

-spec max_hashtree_tokens() -> pos_integer().
max_hashtree_tokens() ->
    app_helper:get_env(riak_kv,
                       anti_entropy_max_async,
                       ?DEFAULT_HASHTREE_TOKENS).

%% @private Get the vnodeid, assigning and storing if necessary.  Also
%% get the current op counter, using the (new?) threshold to assign
%% and store a new leased counter if needed. NOTE: this is different
%% to the previous function, as it will now _always_ store a new
%% status to disk as it will grab a new lease.
%%
%%  @TODO document the need for, and invariants of the counter
-spec get_vnodeid_and_counter(pid(), non_neg_integer(), boolean()) ->
                                     {ok, {vnodeid(), #counter_state{}}} |
                                     {error, Reason::term()}.
get_vnodeid_and_counter(StatusMgr, CounterLeaseSize, UseEpochCounter) ->
    {ok, {VId, Counter, Lease}} = riak_kv_vnode_status_mgr:get_vnodeid_and_counter(StatusMgr, CounterLeaseSize),
    {ok, {VId, #counter_state{cnt=Counter, lease=Lease, lease_size=CounterLeaseSize, use=UseEpochCounter}}}.

%% Clear the vnodeid - returns {ok, cleared}
clear_vnodeid(StatusMgr) ->
    riak_kv_vnode_status_mgr:clear_vnodeid(StatusMgr).

%% @private
wait_for_vnode_status_results([], _ReqId, Acc) ->
    Acc;
wait_for_vnode_status_results(PrefLists, ReqId, Acc) ->
    receive
        {ReqId, {vnode_status, Index, Status}} ->
            UpdPrefLists = proplists:delete(Index, PrefLists),
            wait_for_vnode_status_results(UpdPrefLists,
                                          ReqId,
                                          [{Index, Status} | Acc]);
         _ ->
            wait_for_vnode_status_results(PrefLists, ReqId, Acc)
    end.

%% @private
-spec update_vnode_stats(vnode_get|vnode_put|vnode_head,
                         partition(),
                         erlang:timestamp()) ->
          ok.
update_vnode_stats(Op, Idx, StartTS) ->
    ok = riak_kv_stat:update({Op, Idx, timer:now_diff( os:timestamp(), StartTS)}).

%% @private
update_index_write_stats(false, _IndexSpecs) ->
    ok;
update_index_write_stats(true, IndexSpecs) ->
    {Added, Removed} = count_index_specs(IndexSpecs),
    ok = riak_kv_stat:update({vnode_index_write, Added, Removed}).

%% @private
update_index_delete_stats(IndexSpecs) ->
    {_Added, Removed} = count_index_specs(IndexSpecs),
    ok = riak_kv_stat:update({vnode_index_delete, Removed}).

%% @private
%% @doc Given a list of index specs, return the number to add and
%% remove.
count_index_specs(IndexSpecs) ->
    %% Count index specs...
    F = fun({add, _, _}, {AddAcc, RemoveAcc}) ->
                {AddAcc + 1, RemoveAcc};
           ({remove, _, _}, {AddAcc, RemoveAcc}) ->
                {AddAcc, RemoveAcc + 1}
        end,
    lists:foldl(F, {0, 0}, IndexSpecs).


nval_map(Ring) ->
    riak_core_bucket:bucket_nval_map(Ring).

%% @private
object_info({Bucket, _Key}=BKey) ->
    Hash = riak_core_util:chash_key(BKey),
    {Bucket, Hash}.

%% @private
%% Encoding and decoding selection:

handoff_data_encoding_method() ->
    riak_core_capability:get({riak_kv, handoff_data_encoding}, encode_zlib).

%% Decode a binary object. Assumes data is in new format, legacy no longer
%% format supported
decode_binary_object(BinaryObject) ->
    {encode_raw, BinObj} = binary_to_term(BinaryObject),
    {B, K, Val} = BinObj,
    BKey = {B, K},
    {BKey, Val}.

encode_binary_object(Bucket, Key, Value) ->
    encode_raw = handoff_data_encoding_method(),
    EncodedObject = { Bucket, Key, iolist_to_binary(Value) },
    return_encoded_binary_object(encode_raw, EncodedObject).

%% Return objects in a consistent form:
return_encoded_binary_object(Method, EncodedObject) ->
    term_to_binary({ Method, EncodedObject }).

-spec encode_and_put(
        Obj::riak_object:riak_object(), Mod::term(), Bucket::riak_object:bucket(),
        Key::riak_object:key(), IndexSpecs::list(), ModState::term(),
        MaxCheckFlag::no_max_check | do_max_check, Sync::boolean()) ->
           {{ok, UpdModState::term()}, EncodedObj::binary()} |
           {{error, Reason::term(), UpdModState::term()}, EncodedObj::binary()}.

encode_and_put(Obj, Mod, Bucket, Key, IndexSpecs, ModState, MaxCheckFlag, Sync) ->
    DoMaxCheck = MaxCheckFlag == do_max_check,
    NumSiblings = riak_object:value_count(Obj),
    case DoMaxCheck andalso
         NumSiblings > app_helper:get_env(riak_kv, max_siblings) of
        true ->
            ?LOG_ERROR("Put failure: too many siblings for object ~p/~p (~p)",
                        [Bucket, Key, NumSiblings]),
            {{error, {too_many_siblings, NumSiblings}, ModState},
             undefined};
        false ->
            case NumSiblings > app_helper:get_env(riak_kv, warn_siblings) of
                true ->
                    ?LOG_WARNING("Too many siblings for object ~p/~p (~p)",
                                  [Bucket, Key, NumSiblings]);
                false ->
                    ok
            end,
            encode_and_put_no_sib_check(Obj, Mod, Bucket, Key, IndexSpecs,
                                        ModState, MaxCheckFlag, Sync)
    end.

encode_and_put_no_sib_check(Obj, Mod, Bucket, Key, IndexSpecs, ModState,
                            MaxCheckFlag, Sync) ->
    DoMaxCheck = MaxCheckFlag == do_max_check,
    case uses_r_object(Mod, ModState, Bucket) of
        true ->
            %% Non binary returning backends will have to handle size warnings
            %% and errors themselves.
            Mod:put_object(Bucket, Key, IndexSpecs, Obj, ModState);
        false ->
            ObjFmt = object_format(Mod, ModState),
            EncodedVal = riak_object:to_binary(ObjFmt, Obj),
            BinSize = size(EncodedVal),
            %% Report or fail on large objects
            case DoMaxCheck andalso
                 BinSize > app_helper:get_env(riak_kv, max_object_size) of
                true ->
                    ?LOG_ERROR("Put failure: object too large to write ~p/~p ~p bytes",
                                [Bucket, Key, BinSize]),
                    {{error, {too_large, BinSize}, ModState},
                     EncodedVal};
                false ->
                    WarnSize = app_helper:get_env(riak_kv, warn_object_size),
                    case BinSize > WarnSize of
                       true ->
                            ?LOG_WARNING("Writing very large object " ++
                                          "(~p bytes) to ~p/~p",
                                          [BinSize, Bucket, Key]);
                        false ->
                            ok
                    end,

                    %% Timeseries data arrives during handoff with
                    %% sext-encoded local keys. Unless care is taken,
                    %% those keys are doubly-encoded, so here we will
                    %% identify them and unencode the key.
                    %%
                    %% Not the ideal solution but sufficient.
                    PutKey = maybe_timeseries_key(Key, Obj),
                    PutFun = select_put_fun(Mod, ModState, Sync),
                    PutRet = PutFun(Bucket, PutKey, IndexSpecs, EncodedVal, ModState),
                    {PutRet, EncodedVal}
            end
    end.

%% This function takes a key and the riak object from the handoff call
%% chain and verifies whether or not the object is from timeseries.
%%
%% The binary pattern match is quick and easy: does this look like a
%% sext-encoded tuple?
%%
%% Only if that is true do we examine the object for DDL metadata and
%% decode the key if this is TS.
maybe_timeseries_key(<<16,0,0,0, _Rest/binary>>=Key, Object) ->
    case riak_object:is_ts(Object) of
        {true, _Version} ->
            sext:decode(Key);
        false ->
            Key
    end;
maybe_timeseries_key(Key, _Object) ->
    Key.

-spec select_put_fun(Mod::term(), ModState::term(), Sync::boolean()) -> fun().
select_put_fun(Mod, ModState, Sync) ->
    case Sync of
        true ->
            {ok, Capabilities} = Mod:capabilities(ModState),
            case lists:member(flush_put, Capabilities) of
                true ->
                    fun Mod:flush_put/5;
                _ ->
                    fun Mod:put/5
            end;
        _ ->
            fun Mod:put/5
    end.

uses_r_object(Mod, ModState, Bucket) ->
    {ok, Capabilities} = Mod:capabilities(Bucket, ModState),
    lists:member(uses_r_object, Capabilities).

object_format(Mod, ModState) ->
    {ok, Capabilities} = Mod:capabilities(ModState),
    case lists:member(always_v1obj, Capabilities) of
        true ->
            v1;
        false ->
            riak_core_capability:get({riak_kv, object_format}, v0)
    end.

sanitize_bkey({{<<"default">>, B}, K}) ->
    {B, K};
sanitize_bkey(BKey) ->
    BKey.

%% @private
%% @doc Unless skipping the background manager, try to acquire the per-vnode lock.
%%      Sets our task meta-data in the lock as 'handoff', which is useful for
%%      seeing what's holding the lock via @link riak_core_background_mgr:ps/0.
-spec maybe_get_vnode_lock(SrcPartition::integer(), pid()) -> ok | max_concurrency.
maybe_get_vnode_lock(SrcPartition, Pid) ->
    case riak_core_bg_manager:use_bg_mgr(riak_kv, handoff_use_background_manager) of
        true  ->
            Lock = ?KV_VNODE_LOCK(SrcPartition),
            case riak_core_bg_manager:get_lock(Lock, Pid, [{task, handoff}]) of
                {ok, _Ref} -> ok;
                max_concurrency -> max_concurrency
            end;
        false ->
            ok
    end.

%% @private
%% @doc Query the application environment for 'vnode_lock_concurrency', and
%%      if it's an integer, use it to set the maximum vnode lock concurrency
%%      for Idx. If the background manager is not available yet, schedule a
%%      retry for later. If the application environment variable
%%      'riak_core/use_background_manager' is false, this code just
%%      returns ok without registering.
try_set_vnode_lock_limit(Idx) ->
    %% By default, register per-vnode concurrency limit "lock" with 1 so that only a
    %% single participating subsystem can run a vnode fold at a time. Participation is
    %% voluntary :-)
    Concurrency = case app_helper:get_env(riak_kv, vnode_lock_concurrency, 1) of
                      N when is_integer(N) -> N;
                      _NotNumber -> 1
                  end,
    try_set_concurrency_limit(?KV_VNODE_LOCK(Idx), Concurrency).

try_set_concurrency_limit(Lock, Limit) ->
    try_set_concurrency_limit(Lock, Limit, riak_core_bg_manager:use_bg_mgr()).

try_set_concurrency_limit(_Lock, _Limit, false) ->
    %% skip background manager
    ok;
try_set_concurrency_limit(Lock, Limit, true) ->
    %% this is ok to do more than once
    case riak_core_bg_manager:set_concurrency_limit(Lock, Limit) of
        unregistered ->
            %% not ready yet, try again later
            ?LOG_DEBUG("Background manager unavailable. Will try to set: ~p later.", [Lock]),
            erlang:send_after(250, ?MODULE, {set_concurrency_limit, Lock, Limit});
        _ ->
            ?LOG_DEBUG("Registered lock: ~p", [Lock]),
            ok
    end.

maybe_check_md_cache(Table, BKey) ->
    case Table of
        undefined ->
            {undefined, undefined};
        _ ->
            case ets:lookup(Table, BKey) of
                [{_TS, BKey, MD}] ->
                    MD;
                [] ->
                    {undefined, undefined}
            end
    end.

%% Function to return the clock of the object to be updated as well as the
%% index data.  If the clock is dominated by that of the new object then a
%% backend GET can be avoided.
%%
%% The clock can either come from the cache (which it won't do as this is by
%% default disabled), or from a head request if the Module has the head
%% capability.
%%
%% Should return {undefined, undefined} if there is no cache to be used or
%% {not_found, undefined} if the lack of object has been confirmed, or
%% {VClock, IndexData} if the result is found
maybefetch_clock_and_indexdata(Table, {BT, _K} = BKey,
                                Mod, ModState, Coord, IsSearchable) ->
    CacheResult = maybe_check_md_cache(Table, BKey),
    case CacheResult of
        {undefined, undefined} ->
            {ok, Capabilities} = Mod:capabilities(BT, ModState),
            CanGetHead = maybe_support_head_requests(Capabilities)
                            andalso (not IsSearchable)
                            andalso (not Coord),
                % If the bucket is searchable won't use the cache bits anyway
            case CanGetHead of
                true ->
                    {Bucket, Key} = sanitize_bkey(BKey),
                    case do_head_binary(Bucket, Key, Mod, ModState) of
                        {error, not_found, _UpdModState} ->
                            {not_found, undefined};
                        {ok, OldObjBin, _UpdModState} ->
                            TheOldObj = riak_object:from_binary(Bucket,
                                                                Key,
                                                                OldObjBin),
                            VClock = riak_object:vclock(TheOldObj),
                            IndexData = riak_object:index_data(TheOldObj),
                            {VClock, IndexData}
                    end;
                _ ->
                    CacheResult
            end;
        _ ->
            CacheResult
    end.


maybe_cache_object(BKey, Obj, #state{md_cache = MDCache,
                                     md_cache_size = MDCacheSize}) ->
    case MDCache of
        undefined ->
            ok;
        _ ->
            VClock = riak_object:vclock(Obj),
            IndexData = riak_object:index_data(Obj),
            insert_md_cache(MDCache, MDCacheSize, BKey, {VClock, IndexData})
    end.

maybe_cache_evict(BKey, #state{md_cache = MDCache}) ->
    case MDCache of
        undefined ->
            ok;
        _ ->
            ets:delete(MDCache, BKey)
    end.

insert_md_cache(Table, MaxSize, BKey, MD) ->
    TS = os:timestamp(),
    case ets:insert(Table, {TS, BKey, MD}) of
        true ->
            Size = ets:info(Table, memory),
            case Size > MaxSize of
                true ->
                    trim_md_cache(Table, MaxSize);
                false ->
                    ok
            end
    end.

trim_md_cache(Table, MaxSize) ->
    Oldest = ets:first(Table),
    case Oldest of
        '$end_of_table' ->
            ok;
        BKey ->
            ets:delete(Table, BKey),
            Size = ets:info(Table, memory),
            case Size > MaxSize of
                true ->
                    trim_md_cache(Table, MaxSize);
                false ->
                    ok
            end
    end.

new_md_cache(VId) ->
    MDCacheName = list_to_atom(?MD_CACHE_BASE ++ integer_to_list(binary:decode_unsigned(VId))),
    %% ordered set to make sure that the first key is the oldest
    %% term format is {TimeStamp, Key, ValueTuple}
    ets:new(MDCacheName, [ordered_set, {keypos,2}]).


%% @private increment the per vnode coordinating put counter,
%% flushing/leasing if needed
-spec update_counter(state()) -> state().
update_counter(State=#state{counter=CounterState}) ->
    #counter_state{cnt=Counter0} = CounterState,
    Counter = Counter0 +  1,
    maybe_lease_counter(State#state{counter=CounterState#counter_state{cnt=Counter}}).


%% @private we can never use a counter that is greater or equal to the
%% one fsynced to disk. If the incremented counter is == to the
%% current Lease, we must block until the new Lease is stored. If the
%% current counter is 80% through the current lease, and we have not
%% asked for a new lease, ask for one.  If we're less than 80% through
%% the lease, do nothing.  If not yet blocking(equal) and we already
%% asked for a new lease, do nothing.
maybe_lease_counter(#state{vnodeid=VId, counter=#counter_state{cnt=Cnt, lease=Lease}})
  when Cnt > Lease ->
    %% Holy broken invariant. Log and crash.
    ?LOG_ERROR("Broken invariant, epoch counter ~p greater than lease ~p for vnode ~p. Crashing.",
                [Cnt, Lease, VId]),
    exit(epoch_counter_invariant_broken);
maybe_lease_counter(State=#state{counter=#counter_state{cnt=Lease, lease=Lease,
                                                        leasing=true}}) ->
    %% Block until we get a new lease, or crash the vnode
    {ok, NewState} = blocking_lease_counter(State),
    NewState;
maybe_lease_counter(State=#state{counter=#counter_state{leasing=true}}) ->
    %% not yet at the blocking stage, waiting on a lease
    State;
maybe_lease_counter(State) ->
    #state{status_mgr_pid=MgrPid, counter=CS=#counter_state{cnt=Cnt, lease=Lease,
                                                            lease_size=LeaseSize}} = State,
    %% @TODO (rdb) configurable??
    %% has more than 80% of the lease been used?
    CS2 = if (Lease - Cnt) =< 0.2 * LeaseSize  ->
                  ok = riak_kv_vnode_status_mgr:lease_counter(MgrPid, LeaseSize),
                  CS#counter_state{leasing=true};
             ?ELSE ->
                  CS
          end,
    State#state{counter=CS2}.

%% @private by now, we have to be waiting for a lease, or an exit,
%% from the mgr. Block until we receive a lease. If we get an exit,
%% retry a number of times. If we get neither in a reasonable time,
%% return an error.
-spec blocking_lease_counter(#state{}) ->
                                    {ok, #state{}} |
                                    counter_lease_error().
blocking_lease_counter(State) ->
    {MaxErrs, MaxTime} = get_counter_wait_values(),
    blocking_lease_counter(State, {0, MaxErrs, MaxTime}).

-spec blocking_lease_counter(#state{}, {Errors :: non_neg_integer(),
                                        MaxErrors :: non_neg_integer(),
                                        TimeRemainingMillis :: non_neg_integer()}
                            ) ->
                                    {ok, #state{}} |
                                    counter_lease_error().
blocking_lease_counter(_State, {MaxErrs, MaxErrs, _MaxTime}) ->
    {error, counter_lease_max_errors};
blocking_lease_counter(State, {ErrCnt, MaxErrors, MaxTime}) ->
    #state{idx=Index, vnodeid=VId, status_mgr_pid=Pid, counter=CounterState} = State,
    #counter_state{lease_size=LeaseSize, use=UseEpochCounter} = CounterState,
    Start = os:timestamp(),
    receive
        {'EXIT', Pid, Reason} ->
            ?LOG_ERROR("Failed to lease counter for ~p : ~p", [Index, Reason]),
            {ok, NewPid} = riak_kv_vnode_status_mgr:start_link(self(), Index, UseEpochCounter),
            ok = riak_kv_vnode_status_mgr:lease_counter(NewPid, LeaseSize),
            NewState = State#state{status_mgr_pid=NewPid},
            Elapsed = timer:now_diff(os:timestamp(), Start),
            blocking_lease_counter(NewState, {ErrCnt+1, MaxErrors, MaxTime - Elapsed});
        {counter_lease, {Pid, VId, NewLease}} ->
            NewCS = CounterState#counter_state{lease=NewLease, leasing=false},
            {ok, State#state{counter=NewCS}};
        {counter_lease, {Pid, NewVId, NewLease}} ->
            ?LOG_INFO("New Vnode id for ~p. Epoch counter rolled over.", [Index]),
            NewCS = CounterState#counter_state{lease=NewLease, leasing=false, cnt=1},
            {ok, State#state{vnodeid=NewVId, counter=NewCS}}
    after
        MaxTime ->
            {error, counter_lease_timeout}
    end.

%% @private get the configured values for blocking waiting on
%% lease/ID. Ensure that non invalid values come in.
-spec get_counter_wait_values() ->
                                     {MaxErrors :: non_neg_integer(),
                                      MaxTime :: non_neg_integer()}.
get_counter_wait_values() ->
    MaxErrors = non_neg_env(riak_kv, counter_lease_errors, ?DEFAULT_CNTR_LEASE_ERRS),
    MaxTime = non_neg_env(riak_kv, counter_lease_timeout, ?DEFAULT_CNTR_LEASE_TO),
    {MaxErrors, MaxTime}.

%% @private we don't want to crash riak because of a dodgy config
%% value, and by this point, cuttlefish be praised, we should have
%% sane values. However, if not, ignore negative values for timeout
%% and max errors, use the defaults, and log the insanity. Note this
%% expects the macro configured defaults to be positive integers!
-spec non_neg_env(atom(), atom(), pos_integer()) -> pos_integer().
non_neg_env(App, EnvVar, Default) when is_integer(Default),
                                       Default > 0 ->
    case app_helper:get_env(App, EnvVar, Default) of
        N when is_integer(N),
               N > 0 ->
            N;
        X ->
            ?LOG_WARNING("Non-integer/Negative integer ~p for vnode counter config ~p."
                          " Using default ~p",
                          [X, EnvVar, Default]),
            Default
    end.

%% @private if for _whatever_ reason, a local read of an object
%% returns `notfound' and the incoming object contains this vnode's
%% actor ID in a vclock entry, we need to add a new epoch actor entry
%% to the vclock, so that the next time this actor coordinates a put
%% on the object it creates a frontier event. NOTE that we only use
%% function this on non-coordinating local notfound puts (so
%% replication, read repair, handoff etc) The coordinating path is a
%% little different (see maybe_new_key_epoch/4) This function is
%% called only when the local read returns `notfound', hence only a an
%% `IncomingObject' argument.
-spec maybe_new_actor_epoch(IncomingObject::riak_object:riak_object(), State::#state{}) ->
                                   {EpochId :: binary(),
                                    State::#state{},
                                    Object::riak_object:riak_object()}.
maybe_new_actor_epoch(IncomingObject, State=#state{counter=#counter_state{use=false}, vnodeid=VId}) ->
    %% why would you risk this??
    {VId, State, IncomingObject};
maybe_new_actor_epoch(IncomingObject, State=#state{vnodeid=VId}) ->
    case highest_actor(VId, IncomingObject) of
        {VId, 0, 0} ->
            %% This actor has not acted on this object
            {VId, State, IncomingObject};
        {_InId, InEpoch, InCntr} ->
            log_key_amnesia(VId, IncomingObject, InEpoch, InCntr, false),
            {EpochActor, State2} = new_key_epoch(State),
            Obj2 = riak_object:new_actor_epoch(IncomingObject, EpochActor),
            {EpochActor, State2, Obj2}
    end.

%% @private to keep put_merge/6 side effect free (as it is exported
%% for testing) introspect the state and local/incoming objects and
%% return the actor ID for a put, and possibly updated state. NOTE
%% side effects, in that the vnode status on disk can change.
%% Why might we need a new key epoch?
%% 1. local not found (handled in prepare_put/3
%% 2. local found, but never acted on this key before (or don't remember it!)
%% 3. local found, local acted, but incoming has greater count or actor epoch
%%    This one is tricky, since it indicates some byzantine failure somewhere.
-spec maybe_new_key_epoch(Coord::boolean(), State::#state{},
                          LocalObject::riak_object:riak_object() | undefined,
                          IncomingObject::riak_object:riak_object()) ->
                                 {NewEpoch::boolean(), ActorId:: binary(), #state{}}.
maybe_new_key_epoch(_Coord, State=#state{counter=#counter_state{use=false}, vnodeid=VId}, _, _) ->
    %% Per-Key-Epochs is off, use the base vnodeid
    {false, VId, State};
maybe_new_key_epoch(_Coord=true, State, undefined, _IncomingObj) ->
    %% Coordinating, and local not found always means new key epoch
    {ActorId, State2} = new_key_epoch(State),
    {true, ActorId, State2};
maybe_new_key_epoch(Coord, State, LocalObj, IncomingObj) ->
    %% Either coordinating and local found, or not coordinating with
    %% local found. If local notfound then maybe_new_actor_epoch will
    %% be called instead.
    #state{vnodeid=VId} = State,
    {LocalId, LocalEpoch, LocalCntr} = highest_actor(VId, LocalObj),
    {_InId, InEpoch, InCntr} = highest_actor(VId, IncomingObj),

    case is_local_amnesia(InEpoch, LocalEpoch, InCntr, LocalCntr) of
        true ->
            %% some local amnesia, new epoch.
            log_key_amnesia(
                VId, IncomingObj, InEpoch, InCntr, Coord,
                LocalEpoch, LocalCntr),
            {ActorId, State2} = new_key_epoch(State),
            {true, ActorId, State2};
        false ->
            %% just use local id
            %% Return the highest local epoch ID for this
            %% key. This may be the pre-epoch ID (i.e. no
            %% epoch), which is good, no reason to force a new
            %% epoch on all old keys.
            {false, LocalId, State}
    end.

%% @private detects local amnesis by comparing incoming VV actor entry
%% epoch and counter with local value. returns true if the incoming
%% entry is greate than the local one.
-spec is_local_amnesia(non_neg_integer(), non_neg_integer(),
                       non_neg_integer(), non_neg_integer()) -> boolean().
is_local_amnesia(InEpoch, LocalEpoch, _InCnt, _LocalCnt) when InEpoch > LocalEpoch ->
    true;
is_local_amnesia(Epoch, Epoch, InCnt, LocalCnt) when InCnt > LocalCnt ->
    true;
is_local_amnesia(_, _, _, _) ->
    %% local epoch is greater, or epochs equal and local not smaller
    %% than incoming
    false.

%% @private @see maybe_new_key_epoch, maybe_new_actor_epoch
-spec log_key_amnesia(Actor::binary(), Obj::riak_object:riak_object(),
                       InEpoch::non_neg_integer(), InCntr::non_neg_integer(),
                       Coord::boolean()) ->
                              ok.
log_key_amnesia(VId, Obj, InEpoch, InCntr, Coord) ->
    log_key_amnesia(VId, Obj, InEpoch, InCntr, Coord, 0, 0).

log_key_amnesia(VId, Obj, InEpoch, InCntr, Coord, LocalEpoch, LocalCntr) ->
    B = riak_object:bucket(Obj),
    K = riak_object:key(Obj),
    case Coord of
        true ->
            ok;
        false ->
            % This vnode will be out-of-step given local-only change in clock,
            % so a read repair is prompted
            riak_kv_reader:request_read({B, K})
    end,
    ?LOG_WARNING("Inbound clock entry for ~p in ~p/~p greater than local." ++
                      "Epochs: {In:~p Local:~p}. Counters: {In:~p Local:~p}.",
                  [VId, B, K, InEpoch, LocalEpoch, InCntr, LocalCntr]).

%% @private generate an epoch actor, and update the vnode state.
-spec new_key_epoch(#state{}) -> {EpochActor :: binary(), #state{}}.
new_key_epoch(State=#state{counter=#counter_state{use=true}}) ->
    NewState=#state{counter=#counter_state{cnt=Cntr}, vnodeid=VId} = update_counter(State),
    EpochId = key_epoch_actor(VId, Cntr),
    {EpochId, NewState}.

%% @private generate a new epoch ID for a key
-spec key_epoch_actor(vnodeid(), pos_integer()) -> binary().
key_epoch_actor(ActorBin, Cntr) ->
    <<ActorBin/binary, Cntr:32/integer>>.

%% @private highest actor is the latest/greatest epoch actor for a
%% key. It is the actor we want to increment for a new event, if we
%% are not starting a new epoch for the key.  Must work with
%% non-epochal and epochal actors.  The return tuple is `{ActorId,
%% Epoch, Counter}' where `ActorId' is the highest ID starting with
%% `ActorBase' that has acted on this key. `KeyEpoch' is the highest
%% epoch for the `ActorBase'. `Counter' is the greatest event seen by
%% the `VnodeId'.
-spec highest_actor(binary(), riak_object:riak_object()) ->
    {ActorId :: binary(),
     KeyEpoch :: non_neg_integer(),
     Counter :: non_neg_integer()}.
highest_actor(ActorBase, undefined) ->
    {ActorBase, 0, 0};
highest_actor(ActorBase, Obj) ->
    ActorSize = size(ActorBase),
    Actors = riak_object:all_actors(Obj),

    {Actor, Epoch} = lists:foldl(fun(Actor, {HighestActor, HighestEpoch}) ->
                                         case Actor of
                                             <<ActorBase:ActorSize/binary, Epoch:32/integer>>
                                               when Epoch > HighestEpoch ->
                                                 {Actor, Epoch};
                                             %% Since an actor without
                                             %% an epoch is lower than
                                             %% an actor with one,
                                             %% this means in the
                                             %% unmatched case, `undefined'
                                             %% through as the highest
                                             %% actor, and the epoch
                                             %% (of zero) passes
                                             %% through too.
                                             _ ->  {HighestActor, HighestEpoch}
                                         end
                                 end,
                                 {ActorBase, 0},
                                 Actors),
    %% get the greatest event for the highest/latest actor
    {Actor, Epoch, riak_object:actor_counter(Actor, Obj)}.

%%
%% Technical note:  The index_module configuration parameter should contain
%% a module name which must implement the following functions:
%%
%%     - index(object_pair(), write_reason(), p()) -> ok.
%%     - index_binary(bucket(), key(), binary(), write_reason(), p()) -> ok.
%%     - is_searchable(riak_kv_bucket:props()) -> boolean().
%%
%% The indexing module will be called on puts, deletes, handoff, and
%% anti-entropy activity.  In the case of puts, if an object is being over-written,
%% the old object will be passed as the second parameter in the object pair.
%% The indexing module may use this old object to optimize the update (e.g.,
%% to handle the special case of sibling writes, which may not map directly to
%% Riak puts).
%%
%% NB. Currently, yokozuna is the only repository that currently
%% implements this behavior.  C.f., Yokozuna cuttlefish schema, to see
%% where this configuration is implicitly set.
%%

-spec update_hook()-> update_hook().
update_hook() ->
    app_helper:get_env(riak_kv, update_hook).

-spec maybe_update(update_hook(),
                    riak_kv_update_hook:object_pair(),
                    riak_kv_update_hook:update_reason(),
                    riak_kv_update_hook:partition()) -> ok.
maybe_update(undefined, _RObjPair, _Reason, _Idx) ->
    ok;
maybe_update(UpdateHook, RObjPair, Reason, Idx) ->
    UpdateHook:update(RObjPair, Reason, Idx).

-spec maybe_update_binary(update_hook(),
                            riak_core_bucket:bucket(),
                            riak_object:key(),
                            binary(),
                            riak_kv_update_hook:update_reason(),
                            riak_kv_update_hook:partition()) -> ok.
maybe_update_binary(undefined, _Bucket, _Key, _Binary, _Reason, _Idx) ->
    ok;
maybe_update_binary(UpdateHook, Bucket, Key, Binary, Reason, Idx) ->
    UpdateHook:update_binary(Bucket, Key, Binary, Reason, Idx).

-spec maybe_requires_existing_object(update_hook(),
                                        riak_kv_bucket:props()) -> boolean().
maybe_requires_existing_object(undefined, _BProps) ->
    false;
maybe_requires_existing_object(UpdateHook, BProps) ->
    UpdateHook:requires_existing_object(BProps).

-spec maybe_should_handoff(update_hook(),
                            riak_kv_update_hook:handoff_dest()) -> boolean().
maybe_should_handoff(undefined, _HandoffDest) ->
    true;
maybe_should_handoff(UpdateHook, HandoffDest) ->
    UpdateHook:should_handoff(HandoffDest).

-ifdef(TEST).

-define(MGR, riak_kv_vnode_status_mgr).
-define(MAX_INT, 4294967295).
-define(DATA_DIR, riak_kv_test_util:get_test_dir("riak_kv_vnode_blocking_test")).

blocking_setup() ->
    application:set_env(riak_core, platform_data_dir, ?DATA_DIR),
    (catch file:delete(?DATA_DIR ++ "/kv_vnode/0")).

blocking_teardown() ->
    application:unset_env(riak_core, platform_data_dir),
    (catch file:delete(?DATA_DIR ++ "/kv_vnode/0")).

%% @private test the vnode and vnode mgr interaction NOTE: sets up and
%% tearsdown inside the test, the mgr needs the pid of the test
%% process to send messages. @TODO(rdb) find a better way
blocking_test_() ->
    {setup, fun() -> blocking_setup() end,
     fun(_) -> blocking_teardown() end,
     {spawn, [{"Blocking",
               fun() ->
                       {ok, Pid} = ?MGR:start_link(self(), 0, true),
                       {ok, {VId, CounterState}} = get_vnodeid_and_counter(Pid, 100, true),
                       #counter_state{cnt=Cnt, lease=Leased, lease_size=LS, leasing=L} = CounterState,
                       ?assertEqual(0, Cnt),
                       ?assertEqual(100, Leased),
                       ?assertEqual(100, LS),
                       ?assertEqual(false, L),
                       State = #state{vnodeid=VId, status_mgr_pid=Pid, counter=CounterState},
                       S2=#state{counter=#counter_state{leasing=L2, cnt=C2}} = update_counter(State),
                       ?assertEqual(false, L2),
                       ?assertEqual(1, C2),
                       S3 = lists:foldl(fun(_, S) ->
                                                update_counter(S)
                                        end,
                                        S2,
                                        lists:seq(1, 98)),
                       #state{counter=#counter_state{leasing=L3, cnt=C3}} = S3,
                       ?assertEqual(true, L3),
                       ?assertEqual(99, C3),
                       S4 = update_counter(S3),
                       #state{counter=#counter_state{lease=Leased2, leasing=L4, cnt=C4}} = S4,
                       ?assertEqual(false, L4),
                       ?assertEqual(100, C4),
                       ?assertEqual(200, Leased2),
                       {ok, cleared} = ?MGR:clear_vnodeid(Pid),
                       ok = ?MGR:stop(Pid)
               end}
             ]
     }
    }.

%% @private tests that the counter rolls over to 1 when a new vnode id
%% is assigned
rollover_test_() ->
    {setup, fun() -> (catch file:delete("undefined/kv_vnode/0")) end,
     fun(_) ->
             file:delete("undefined/kv_vnode/0") end,
     {spawn, [{"Rollover",
               fun() ->
                       {ok, Pid} = ?MGR:start_link(self(), 0, true),
                       {ok, {VId, CounterState}} = get_vnodeid_and_counter(Pid, ?MAX_INT, true),
                       #counter_state{cnt=Cnt, lease=Leased, lease_size=LS, leasing=L} = CounterState,
                       ?assertEqual(0, Cnt),
                       ?assertEqual((?MAX_INT), Leased),
                       ?assertEqual((?MAX_INT), LS),
                       ?assertEqual(false, L),
                       %% fiddle the counter to the max int size-2
                       State = #state{vnodeid=VId, status_mgr_pid=Pid, counter=CounterState#counter_state{cnt=(?MAX_INT-2)}},
                       S2=#state{counter=#counter_state{leasing=L2, cnt=C2}} = update_counter(State),
                       ?assertEqual(true, L2),
                       ?assertEqual((?MAX_INT-1), C2),
                       %% Vnode ID should roll over, and counter reset
                       #state{vnodeid=VId2, counter=#counter_state{leasing=L3, cnt=C3}} = update_counter(S2),

                       ?assert(VId /= VId2),
                       ?assertEqual(false, L3),
                       ?assertEqual(1, C3),

                       {ok, cleared} = ?MGR:clear_vnodeid(Pid),
                       ok = ?MGR:stop(Pid)
               end}
             ]}
    }.

-endif.<|MERGE_RESOLUTION|>--- conflicted
+++ resolved
@@ -1331,15 +1331,10 @@
                       [State#state.aae_controller]),
             ReturnFun = tictac_returnfun(State#state.idx, store),
             State0 = State#state{tictac_rebuilding = os:timestamp()},
-<<<<<<< HEAD
-            case aae_controller:aae_rebuildstore(State#state.aae_controller,
-                                                 fun tictac_rebuild/3) of
-=======
             case aae_controller:aae_rebuildstore(
                     State#state.aae_controller,
                     fun tictac_rebuild/3,
                     fun riak_kv_index_hashtree:handle_corrupted_object/4) of
->>>>>>> 88678ade
                 ok ->
                     % This store is rebuilt already (i.e. it is native), so nothing to
                     % do here other than prompt the status change
@@ -1964,15 +1959,9 @@
             {AccL, Count, all, BatchSize} = Acc,
             case Count rem BatchSize of
                 0 ->
-<<<<<<< HEAD
-                    % Reading in batch, then processing in batch assumed
-                    % to be more efficient
-                    lists:foreach(FetchFun, AccL),
-=======
                     lists:foreach(
                         fun riak_kv_reader:request_read/1,
-                        AccL), 
->>>>>>> 88678ade
+                        AccL),
                     {[{BF, KF}], Count + 1, all, BatchSize};
                 _ ->
                     {[{BF, KF}|AccL], Count + 1, all, BatchSize}
