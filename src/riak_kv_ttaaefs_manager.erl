%% -------------------------------------------------------------------
%%
%% riak_kv_ttaaefs_manager: coordination of full-sync replication
%%
%% This file is provided to you under the Apache License,
%% Version 2.0 (the "License"); you may not use this file
%% except in compliance with the License.  You may obtain
%% a copy of the License at
%%
%%   http://www.apache.org/licenses/LICENSE-2.0
%%
%% Unless required by applicable law or agreed to in writing,
%% software distributed under the License is distributed on an
%% "AS IS" BASIS, WITHOUT WARRANTIES OR CONDITIONS OF ANY
%% KIND, either express or implied.  See the License for the
%% specific language governing permissions and limitations
%% under the License.
%%
%% -------------------------------------------------------------------

%% @doc coordination of full-sync replication

-module(riak_kv_ttaaefs_manager).
-ifdef(TEST).
-include_lib("eunit/include/eunit.hrl").
-endif.

-behaviour(gen_server).

-export([init/1,
        handle_call/3,
        handle_cast/2,
        handle_info/2,
        terminate/2,
        code_change/3]).

-export([start_link/0,
            pause/0,
            resume/0,
            set_sink/3,
            set_queuename/1,
            set_allsync/2,
            set_bucketsync/1,
            enable_ssl/2,
            process_workitem/3]).

-define(SLICE_COUNT, 100).
-define(SECONDS_IN_DAY, 86400).
-define(INITIAL_TIMEOUT, 60000).
    % Wait a minute before the first allocation is considered,  Lot may be
    % going on at a node immeidately at startup
-define(LOOP_TIMEOUT, 15000).
    % Always wait at least 15s after completing an action before
    % prompting another
-define(CRASH_TIMEOUT, 3600 * 1000).
    % Assume that an exchange has crashed if not response received in this
    % interval, to allow exchanges to be re-scheduled.
-define(EXCHANGE_PAUSE, 1000).
    % Pause between stages of the AAE exchange

-record(state, {slice_allocations = [] :: list(allocation()),
                slice_set_start :: erlang:timestamp()|undefined,
                schedule :: schedule_wants()|undefined,
                backup_schedule :: schedule_wants()|undefined,
                peer_ip :: string() | undefined,
                peer_port :: integer() | undefined,
                peer_protocol = pb :: http|pb,
                ssl_credentials :: ssl_credentials() | undefined,
                scope :: bucket|all|disabled,
                bucket_list :: list()|undefined,
                local_nval :: pos_integer()|undefined,
                remote_nval :: pos_integer()|undefined,
                queue_name :: riak_kv_replrtq_src:queue_name() | undefined,
                slot_info_fun :: fun(),
                slice_count = ?SLICE_COUNT :: pos_integer(),
                is_paused = false :: boolean()
                }).

-type req_id() :: no_reply|integer().
-type client_protocol() :: http.
-type client_ip() :: string().
-type client_port() :: pos_integer().
-type nval() :: pos_integer()|range. % Range queries do not have an n-val
-type work_item() :: no_sync|all_sync|day_sync|hour_sync.
-type schedule_want() :: {work_item(), non_neg_integer()}.
-type slice() :: pos_integer().
-type allocation() :: {slice(), work_item()}.
-type schedule_wants() :: [schedule_want()].
-type node_info() :: {pos_integer(), pos_integer()}. % Node and node count
-type ttaaefs_state() :: #state{}.
-type ssl_credentials() :: {string(), string(), string(), string()}.
    %% {cacert_filename, cert_filename, key_filename, username}


-export_type([work_item/0]).

%%%============================================================================
%%% API
%%%============================================================================

start_link() ->
    gen_server:start_link({local, ?MODULE}, ?MODULE, [], []).
    
%% @doc
%% Override shcedule and process an individual work_item.  If called from
%% riak_client an integer ReqID is passed to allow for a response to be
%% returned.  If using directly from riak attach use no_reply as the request
%% ID.  The fourth element of the input should be an erlang timestamp
%% representing now - but may be altered to something in the past or future in
%% tests.
-spec process_workitem(work_item(), req_id(), erlang:timestamp()) -> ok.
process_workitem(WorkItem, ReqID, Now) ->
    gen_server:cast(?MODULE, {WorkItem, ReqID, self(), Now}).

%% @doc
%% Pause the management of full-sync from this node 
-spec pause() -> ok|{error, already_paused}.
pause() ->
    gen_server:call(?MODULE, pause).

%% @doc
%% Resume the management of full-sync from this node
-spec resume() -> ok|{error, not_paused}.
resume() ->
    gen_server:call(?MODULE, resume).

%% @doc
%% Define the sink port and address to be used for full-sync
-spec set_sink(http, string(), integer()) -> ok.
set_sink(Protocol, IP, Port) ->
    gen_server:call(?MODULE, {set_sink, Protocol, IP, Port}).

%% @doc
%% Set the queue name to be used for full-sync jobs on this node
-spec set_queuename(riak_kv_replrtq_src:queue_name()) -> ok.
set_queuename(QueueName) ->
    gen_server:call(?MODULE, {set_queuename, QueueName}).

%% @doc
%% Set the manager to do full sync (e.g. using cached trees).  This will leave
%% automated sync disabled.  To re-enable the sync use resume/1
-spec set_allsync(pos_integer(), pos_integer()) -> ok.
set_allsync(LocalNVal, RemoteNVal) ->
    gen_server:call(?MODULE, {set_allsync, LocalNVal, RemoteNVal}).

-spec enable_ssl(boolean(), ssl_credentials() | undefined) -> ok.
enable_ssl(Enable, Credentials) ->
    gen_server:call(?MODULE, {enable_ssl, Enable, Credentials}).

%% @doc
%% Set the manager to sync or a list of buckets.  This will leave
%% automated sync disabled.  To re-enable the sync use resume/1
-spec set_bucketsync(list(riak_object:bucket())) -> ok.
set_bucketsync(BucketList) ->
    gen_server:call(?MODULE, {set_bucketsync, BucketList}).


%%%============================================================================
%%% gen_server callbacks
%%%============================================================================

init([]) ->
    % Get basic coniguration of scope (either all keys for each n_val, or a
    % specific list of buckets)
    Scope = app_helper:get_env(riak_kv, ttaaefs_scope, disabled),
    NoCheck = app_helper:get_env(riak_kv, ttaaefs_nocheck),
    AllCheck = app_helper:get_env(riak_kv, ttaaefs_allcheck),
    HourCheck = app_helper:get_env(riak_kv, ttaaefs_hourcheck),
    DayCheck = app_helper:get_env(riak_kv, ttaaefs_daycheck),

    {SliceCount, Schedule} = 
        case Scope of
            all ->
                {NoCheck + AllCheck,
                    [{no_sync, NoCheck}, {all_sync, AllCheck},
                        {day_sync, 0}, {hour_sync, 0}]};
            bucket ->
                {NoCheck + AllCheck + HourCheck + DayCheck,
                    [{no_sync, NoCheck}, {all_sync, AllCheck},
                        {day_sync, DayCheck}, {hour_sync, HourCheck}]};
            disabled ->
                {24, [{no_sync, 24}, {all_sync, 0}, 
                        {day_sync, 0}, {hour_sync, 0}]}
                    % No sync once an hour if disabled
        end,

    State1 = 
        case Scope of
            all ->
                LocalNVal = app_helper:get_env(riak_kv, ttaaefs_localnval),
                RemoteNVal = app_helper:get_env(riak_kv, ttaaefs_remotenval),
                #state{scope=all,
                        local_nval = LocalNVal,
                        remote_nval = RemoteNVal,
                        schedule = Schedule,
                        slice_count = SliceCount,
                        slot_info_fun = fun get_slotinfo/0};
            bucket ->
                B = app_helper:get_env(riak_kv, ttaaefs_bucketfilter_name),
                T = app_helper:get_env(riak_kv, ttaaefs_bucketfilter_type),
                B0 =
                    case is_binary(B) of 
                        true ->
                            B;
                        false ->
                            list_to_binary(B)
                    end,
                BucketT =
                    case T of
                        "default" ->
                            B0;
                        T when is_binary(T) ->
                            {T, B0};
                        _ ->
                            {list_to_binary(T), B0}
                    end,
                #state{scope=bucket,
                        bucket_list=[BucketT],
                        schedule = Schedule,
                        slice_count = SliceCount,
                        slot_info_fun = fun get_slotinfo/0};
            disabled ->
                #state{scope = disabled,
                        schedule = Schedule,
                        slice_count = SliceCount,
                        slot_info_fun = fun get_slotinfo/0}
        end,
    
    
    % Fetch connectivity information for remote cluster
    PeerIP = app_helper:get_env(riak_kv, ttaaefs_peerip),
    PeerPort = app_helper:get_env(riak_kv, ttaaefs_peerport),
    PeerProtocol = app_helper:get_env(riak_kv, ttaaefs_peerprotocol),
    CaCertificateFilename =
        app_helper:get_env(riak_kv, repl_cacert_filename),
    CertificateFilename =
        app_helper:get_env(riak_kv, repl_cert_filename),
    KeyFilename =
        app_helper:get_env(riak_kv, repl_key_filename),
    SecuritySitename = 
        app_helper:get_env(riak_kv, repl_username),
    SSLEnabled = 
        (CaCertificateFilename =/= undefined) and
        (CertificateFilename =/= undefined) and
        (KeyFilename =/= undefined) and
        (SecuritySitename =/= undefined),
    SSLCredentials =
        case SSLEnabled of
            true ->
                {CaCertificateFilename,
                    CertificateFilename,
                    KeyFilename,
                    SecuritySitename};
            false ->
                undefined
        end,
    
    % Queue name to be used for AAE exchanges on this cluster
    SrcQueueName = app_helper:get_env(riak_kv, ttaaefs_queuename),

    State2 = 
        State1#state{peer_ip = PeerIP,
                        peer_port = PeerPort,
                        peer_protocol = PeerProtocol,
                        ssl_credentials = SSLCredentials,
                        queue_name = SrcQueueName},
    
    lager:info("Initiated Tictac AAE Full-Sync Mgr with scope=~w", [Scope]),
    {ok, State2, ?INITIAL_TIMEOUT}.

handle_call(pause, _From, State) ->
    case State#state.is_paused of
        true ->
            {reply, {error, already_paused}, State};
        false -> 
            PausedSchedule =
                [{no_sync, State#state.slice_count}, {all_sync, 0},
                    {day_sync, 0}, {hour_sync, 0}],
            BackupSchedule = State#state.schedule,
            {reply, ok, State#state{schedule = PausedSchedule,
                                    backup_schedule = BackupSchedule,
                                    is_paused = true}}
    end;
handle_call(resume, _From, State) ->
    case State#state.is_paused of
        true ->
            Schedule = State#state.backup_schedule,
            {reply,
                ok,
                State#state{schedule = Schedule, is_paused = false},
                ?INITIAL_TIMEOUT};
        false ->
            {reply, {error, not_paused}, State, ?INITIAL_TIMEOUT}
    end;
handle_call({set_sink, Protocol, PeerIP, PeerPort}, _From, State) ->
    State0 = 
        State#state{peer_ip = PeerIP,
                        peer_port = PeerPort,
                        peer_protocol = Protocol},
    {reply, ok, State0, ?INITIAL_TIMEOUT};
handle_call({set_queuename, QueueName}, _From, State) ->
    {reply, ok, State#state{queue_name = QueueName}};
handle_call({set_allsync, LocalNVal, RemoteNVal}, _From, State) ->
    {reply,
        ok,
        State#state{scope = all,
                    local_nval = LocalNVal,
                    remote_nval = RemoteNVal}};
handle_call({enable_ssl, Enable, Credentials}, _From, State) ->
    case Enable of
        true ->
            {reply, ok, State#state{ssl_credentials = Credentials}};
        false ->
            {reply, ok, State#state{ssl_credentials = undefined}}
    end;
handle_call({set_bucketsync, BucketList}, _From, State) ->
    {reply,
        ok,
        State#state{scope = bucket,
                    bucket_list = BucketList}}.

handle_cast({reply_complete, _ReqID, _Result}, State) ->
    % Add a stat update in here
    {noreply, State, ?LOOP_TIMEOUT};
handle_cast({no_sync, ReqID, From, _}, State) ->
    case ReqID of
        no_reply ->
            ok;
        _ ->
            From ! {ReqID, {no_sync, 0}}
    end,
    {noreply, State, ?LOOP_TIMEOUT};
handle_cast({all_sync, ReqID, From, _Now}, State) ->
    {LNVal, RNVal, Filter, NextBucketList, Ref} =
        case State#state.scope of
            all ->
                {State#state.local_nval, State#state.remote_nval,
                    none, undefined, full};
            bucket ->
                [H|T] = State#state.bucket_list,
                {range, range, 
                    {filter, H, all, large, all, all, pre_hash},
                    T ++ [H],
                    partial}
        end,
    {State0, Timeout} =
        sync_clusters(From, ReqID, LNVal, RNVal, Filter,
                        NextBucketList, Ref, State),
    {noreply, State0, Timeout};
handle_cast({hour_sync, ReqID, From, Now}, State) ->
    case State#state.scope of
        all ->
            lager:warning("Invalid work_item=hour_sync for Scope=all"),
            {noreply, State, ?INITIAL_TIMEOUT};
        bucket ->
            [H|T] = State#state.bucket_list,
            {MegaSecs, Secs, _MicroSecs} = Now,
            UpperTime = MegaSecs * 1000000  + Secs,
            LowerTime = UpperTime - 60 * 60,
            % Note that the tree size is amended as well as the time range.
            % The bigger the time range, the bigger the tree.  Bigger trees
            % are less efficient when there is little change, but can more
            % accurately reflect bigger changes (with less false positives).
            Filter =
                {filter, H, all, small, all,
                {LowerTime, UpperTime}, pre_hash},
            NextBucketList = T ++ [H],
            {State0, Timeout} =
                sync_clusters(From, ReqID, range, range, Filter,
                                NextBucketList, partial, State),
            {noreply, State0, Timeout}
    end;
handle_cast({day_sync, ReqID, From, Now}, State) ->
    case State#state.scope of
        all ->
            lager:warning("Invalid work_item=day_sync for Scope=all"),
            {noreply, State, ?INITIAL_TIMEOUT};
        bucket ->
            [H|T] = State#state.bucket_list,
            {MegaSecs, Secs, _MicroSecs} = Now,
            UpperTime = MegaSecs * 1000000  + Secs,
            LowerTime = UpperTime - 60 * 60 * 24,
            % Note that the tree size is amended as well as the time range.
            % The bigger the time range, the bigger the tree.  Bigger trees
            % are less efficient when there is little change, but can more
            % accurately reflect bigger changes (with less fasle positives).
            Filter =
                {filter, H, all, medium, all,
                {LowerTime, UpperTime}, pre_hash},
            NextBucketList = T ++ [H],
            {State0, Timeout} =
                sync_clusters(From, ReqID, range, range, Filter,
                                NextBucketList, partial, State),
            {noreply, State0, Timeout}
    end.

handle_info(timeout, State) ->
    SlotInfoFun = State#state.slot_info_fun,
    {WorkItem, Wait, RemainingSlices, ScheduleStartTime} = 
        take_next_workitem(State#state.slice_allocations,
                            State#state.schedule,
                            State#state.slice_set_start,
                            SlotInfoFun(),
                            State#state.slice_count),
    erlang:send_after(Wait * 1000, self(), {work_item, WorkItem}),
    {noreply, State#state{slice_allocations = RemainingSlices,
                            slice_set_start = ScheduleStartTime}};
handle_info({work_item, WorkItem}, State) ->
    process_workitem(WorkItem, no_reply, os:timestamp()),
    {noreply, State}.

terminate(_Reason, _State) ->
    ok.

code_change(_OldVsn, State, _Extra) ->
    {ok, State}.


%%%============================================================================
%%% Internal functions
%%%============================================================================


%% @doc
%% Sync two clusters - return an updated loop state and a timeout
-spec sync_clusters(pid(), integer()|no_reply,
                nval(), nval(), tuple(), list(), full|partial,
                ttaaefs_state()) -> {ttaaefs_state(), pos_integer()}.
sync_clusters(From, ReqID, LNVal, RNVal, Filter, NextBucketList, Ref, State) ->
    {RemoteClient, RemoteMod} =
        init_client(State#state.peer_protocol,
                    State#state.peer_ip,
                    State#state.peer_port,
                    State#state.ssl_credentials),

    case RemoteClient of
        no_client ->
            {State#state{bucket_list = NextBucketList},
                ?LOOP_TIMEOUT};
        _ ->
            StopFun = fun() -> stop_client(RemoteClient, RemoteMod) end,
            RemoteSendFun = generate_sendfun({RemoteClient, RemoteMod}, RNVal),
            LocalSendFun = generate_sendfun(local, LNVal),
            ReplyFun = generate_replyfun(ReqID, From, StopFun),
            ReqID0 = 
                case ReqID of
                    no_reply ->
                        erlang:phash2({self(), os:timestamp()});
                    _ ->
                        ReqID
                end,
            RepairFun = generate_repairfun(ReqID0, State#state.queue_name),
            
            {ok, ExPid, ExID} =
                aae_exchange:start(Ref,
                                    [{LocalSendFun, all}],
                                    [{RemoteSendFun, all}],
                                    RepairFun,
                                    ReplyFun,
                                    Filter, 
                                    [{transition_pause_ms, ?EXCHANGE_PAUSE}]),
            
            lager:info("Starting full-sync ReqID=~w id=~s pid=~w",
                            [ReqID0, ExID, ExPid]),
            
            {State#state{bucket_list = NextBucketList},
                ?CRASH_TIMEOUT}
    end.


%% @doc
%% Check the slot info - how many nodes are there active in the cluster, and
%% which is the slot for this node in the cluster.
%% An alternative slot_info function may be passed in when initialising the
%% server (e.g. for test)
-spec get_slotinfo() -> node_info().
get_slotinfo() ->
    UpNodes = lists:sort(riak_core_node_watcher:nodes(riak_kv)),
    NotMe = lists:takewhile(fun(N) -> N /= node() end, UpNodes),
    {length(NotMe) + 1, length(UpNodes)}.

%% @doc
%% Return a function which will send aae_exchange messages to a remote
%% cluster, and return the response.  The function should make an async call
%% to try and make the remote and local cluster sends happen as close to
%% parallel as possible. 
-spec generate_sendfun({rhc:rhc(), rhc}|{pid(), riakc_pb_socket}|local,
                        nval()) -> aae_exchange:send_fun().
generate_sendfun(SendClient, NVal) ->
    fun(Msg, all, Colour) ->
        AAE_Exchange = self(),
        ReturnFun = 
            fun(R) -> 
                aae_exchange:reply(AAE_Exchange, R, Colour)
            end,
        SendFun = 
            case SendClient of
                local ->
                    C = riak_client:new(node(), undefined),
                    local_sender(Msg, C, ReturnFun, NVal);
                {Client, Mod} ->
                    remote_sender(Msg, Client, Mod, ReturnFun, NVal)
            end,
        _SpawnedPid = spawn(SendFun),
        ok
    end.

%% @doc
%% Make a remote client for connecting to the remote cluster
-spec init_client(client_protocol(), client_ip(), client_port(),
                    ssl_credentials()|undefined)
                    -> {rhc:rhc()|no_client, rhc}|
                        {pid()|no_client, riakc_pb_socket}.
init_client(http, IP, Port, _Cert) ->
    RHC = rhc:create(IP, Port, "riak", []),
    case rhc:ping(RHC) of
        ok ->
            {RHC, rhc};
        {error, Error} ->
            lager:warning("Cannot reach remote cluster ~p ~p with error ~p",
                            [IP, Port, Error]),
            {no_client, rhc}
    end;
init_client(pb, IP, Port, undefined) ->
    Options = [{auto_reconnect, true}],
    init_pbclient(IP, Port, Options);
init_client(pb, IP, Port, Credentials) ->
    SecurityOpts = 
        [{cacertfile, element(1, Credentials)},
            {certfile, element(2, Credentials)},
            {keyfile, element(3, Credentials)},
            {credentials, element(4, Credentials), ""}],
    Options = [{auto_reconnect, true}|SecurityOpts],
    init_pbclient(IP, Port, Options).

%% @doc
%% Stop the client (if PBC), nothing started for RHC.
-spec stop_client(rhc:rhc()|pid(), rhc|riak_c_pb_socket) -> ok.
stop_client(_RemoteClient, rhc) ->
    ok;
stop_client(RemoteClient, Mod) ->
    Mod:stop(RemoteClient).

init_pbclient(IP, Port, Options) ->
    {ok, Pid} = riakc_pb_socket:start_link(IP, Port, Options),
    try riakc_pb_socket:ping(Pid) of
        pong ->
            {Pid, riakc_pb_socket};
        {error, Reason} ->
            lager:info("Cannot reach remote cluster ~p ~p as ~p",
                            [IP, Port, Reason]),
            {no_client, riakc_pb_socket}
    catch 
        _Exception:Reason ->
            lager:warning("Cannot reach remote cluster ~p ~p exception ~p",
                            [IP, Port, Reason]),
            {no_client, riakc_pb_socket}
    end.

-spec local_sender(any(), riak_client:riak_client(), fun(), nval()) -> fun().
local_sender(fetch_root, C, ReturnFun, NVal) ->
    fun() ->
        {ok, R} =
            riak_client:aae_fold({merge_root_nval, NVal}, C),
        ReturnFun(R)
    end;
local_sender({fetch_branches, BranchIDs}, C, ReturnFun, NVal) ->
    fun() ->
        {ok, R} =
            riak_client:aae_fold({merge_branch_nval, NVal, BranchIDs}, C),
        ReturnFun(R)
    end;
local_sender({fetch_clocks, SegmentIDs}, C, ReturnFun, NVal) ->
    fun() ->
        {ok, R} =
            riak_client:aae_fold({fetch_clocks_nval, NVal, SegmentIDs}, C),
        ReturnFun(R)
    end;
local_sender({merge_tree_range, B, KR, TS, SF, MR, HM}, C, ReturnFun, range) ->
    fun() ->
        {ok, R} =
            riak_client:aae_fold({merge_tree_range, B, KR, TS, SF, MR, HM}, C),
        ReturnFun(R)
    end;
local_sender({fetch_clocks_range, B0, KR, SF, MR}, C, ReturnFun, range) ->
    fun() ->
        {ok, R} =
            riak_client:aae_fold({fetch_clocks_range, B0, KR, SF, MR}, C),
        ReturnFun(R)
    end.


%% @doc
%% Translate aae_Exchange messages into riak erlang http client requests
-spec remote_sender(any(), rhc:rhc()|pid(), module(), fun(), nval()) -> fun().
remote_sender(fetch_root, Client, Mod, ReturnFun, NVal) ->
    fun() ->
        case Mod:aae_merge_root(Client, NVal) of
            {ok, {root, Root}} ->
                ReturnFun(Root);
            {error, Error} ->
                lager:warning("Error of ~w in root request", [Error]),
                ReturnFun({error, Error})
        end
    end;
remote_sender({fetch_branches, BranchIDs}, Client, Mod, ReturnFun, NVal) ->
    fun() ->
        case Mod:aae_merge_branches(Client, NVal, BranchIDs) of
            {ok, {branches, ListOfBranchResults}} ->
                ReturnFun(ListOfBranchResults);
            {error, Error} ->
                lager:warning("Error of ~w in branches request", [Error]),
                ReturnFun({error, Error})
        end
    end;
remote_sender({fetch_clocks, SegmentIDs}, Client, Mod, ReturnFun, NVal) ->
    fun() ->
        case Mod:aae_fetch_clocks(Client, NVal, SegmentIDs) of
            {ok, {keysclocks, KeysClocks}} ->
                ReturnFun(lists:map(fun({{B, K}, VC}) -> {B, K, VC} end,
                            KeysClocks));
            {error, Error} ->
                lager:warning("Error of ~w in clocks request", [Error]),
                ReturnFun({error, Error})
        end
    end;
remote_sender({merge_tree_range, B, KR, TS, SF, MR, HM},
                    Client, Mod, ReturnFun, range) ->
    SF0 = format_segment_filter(SF),
    fun() ->
        case Mod:aae_range_tree(Client, B, KR, TS, SF0, MR, HM) of
            {ok, {tree, Tree}} ->
                ReturnFun(leveled_tictac:import_tree(Tree));
            {error, Error} ->
                lager:warning("Error of ~w in tree request", [Error]),
                ReturnFun({error, Error})
        end
    end;
remote_sender({fetch_clocks_range, B0, KR, SF, MR},
                    Client, Mod, ReturnFun, range) ->
    SF0 = format_segment_filter(SF),
    fun() ->
        case Mod:aae_range_clocks(Client, B0, KR, SF0, MR) of
            {ok, {keysclocks, KeysClocks}} ->
                ReturnFun(lists:map(fun({{B, K}, VC}) -> {B, K, VC} end,
                                        KeysClocks));
            {error, Error} ->
                lager:warning("Error of ~w in segment request", [Error]),
                ReturnFun({error, Error})
        end
    end.

%% @doc
%% The segment filter as produced by aae_exchange has a different format to
%% thann the one expected by the riak http erlang client - so that conflict
%% is resolved here
format_segment_filter(all) ->
    all;
format_segment_filter({segments, SegList, TreeSize}) ->
    {SegList, TreeSize}.

%% @doc
%% Generate a reply fun (as there is nothing to reply to this will simply
%% update the stats for Tictac AAE full-syncs
-spec generate_replyfun(integer()|no_reply, pid(), fun())
                                                -> aae_exchange:reply_fun().
generate_replyfun(ReqID, From, StopClientFun) ->
    fun(Result) ->
        case ReqID of
            no_reply ->
                ok;
            _ ->
                % Reply to riak_client
                From ! {ReqID, Result}
        end,
        lager:info("Completed full-sync with result=~w", [Result]),
        gen_server:cast(?MODULE, {reply_complete, ReqID, Result}),
        StopClientFun()
    end.

%% @doc
%% Generate a repair fun which will compare clocks between source and sink
%% cluster, and prompt the re-replication of objects that are more up-to-date
%% in the local (source) cluster
%%
%% The RepairFun will receieve a list of tuples of:
%% - Bucket
%% - Key
%% - Source-Side VC
%% - Sink-Side VC
%%
%% If the sink side dominates the repair should log and not repair, otherwise
%% the object should be repaired by requeueing.  Requeueing will cause the
%% object to be re-replicated to all destination clusters (not just a specific
%% sink cluster)
-spec generate_repairfun(integer(), riak_kv_replrtq_src:queue_name())
                                                -> aae_exchange:repair_fun().
generate_repairfun(ExchangeID, QueueName) ->
    LogRepairs = app_helper:get_env(riak_kv, ttaaefs_logrepairs, false),
    fun(RepairList) ->
        lager:info("Repair to list of length ~w", [length(RepairList)]),
        FoldFun =
            fun({{B, K}, {SrcVC, SinkVC}}, {SourceL, SinkC}) ->
                % how are the vector clocks encoded at this point?
                % The erlify_aae_keyclock will have base64 decoded the clock
                SinkVCdecoded = decode_clock(SinkVC),
                case vclock_dominates(SinkVCdecoded, SrcVC) of
                    true ->
                        {SourceL, SinkC + 1};
                    false ->
                        % If the vector clock in the source is not dominated
                        % by the sink, then we should replicate if it differs
                        case {vclock_equal(SrcVC, SinkVCdecoded),
                                LogRepairs} of
                            {false, true} ->
                                lager:info(
                                    "Repair B=~w K=~w SrcVC=~w SnkVC=~w",
                                        [B, K, SrcVC, SinkVCdecoded]),
                                {[{B, K, SrcVC, to_fetch}|SourceL], SinkC};
                            {false, false} ->
                                {[{B, K, SrcVC, to_fetch}|SourceL], SinkC};
                            {true, _} ->
                                {SourceL, SinkC}
                        end
                end
            end,
        {ToRepair, SinkDCount} = lists:foldl(FoldFun, {[], 0}, RepairList),
        lager:info("AAE exchange ~w shows sink ahead for ~w keys", 
                    [ExchangeID, SinkDCount]),
        lager:info("AAE exchange ~w outputs ~w keys to be repaired",
                    [ExchangeID, length(ToRepair)]),
        riak_kv_replrtq_src:replrtq_ttaaefs(QueueName, ToRepair),
        lager:info("AAE exchange ~w has requeue complete for ~w keys",
                    [ExchangeID, length(ToRepair)])
    end.


vclock_dominates(none, _SrcVC)  ->
    false;
vclock_dominates(_SinkVC, none) ->
    true;
vclock_dominates(SinkVC, SrcVC) ->
    vclock:dominates(SinkVC, SrcVC).

vclock_equal(none, _VC1) ->
    false;
vclock_equal(_VC0, none) ->
    false;
vclock_equal(VC0, VC1) ->
    vclock:equal(VC0, VC1).

decode_clock(none) ->
    none;
decode_clock(EncodedClock) ->
    riak_object:decode_vclock(EncodedClock).

%% @doc
%% Take the next work item from the list of allocations, assuming that the
%% starting time for that work item has not alreasy passed.  If there are no
%% more items queue, start a new queue based on the wants for the schedule.
-spec take_next_workitem(list(allocation()), 
                            schedule_wants(),
                            erlang:timestamp()|undefined,
                            node_info(),
                            pos_integer()) ->
                                {work_item(), pos_integer(),
                                    list(allocation()), erlang:timestamp()}.
take_next_workitem([], Wants, ScheduleStartTime, SlotInfo, SliceCount) ->
    NewAllocations = choose_schedule(Wants),
    % Should be 24 hours after ScheduleStartTime - so add 24 hours to
    % ScheduleStartTime
    RevisedStartTime = 
        case ScheduleStartTime of
            undefined ->
                os:timestamp();
            {Mega, Sec, _Micro} ->
                Seconds = Mega * 1000 + Sec + 86400,
                {Seconds div 1000, Seconds rem 1000, 0}
        end,
    take_next_workitem(NewAllocations, Wants,
                        RevisedStartTime, SlotInfo, SliceCount);
take_next_workitem([NextAlloc|T], Wants,
                        ScheduleStartTime, SlotInfo, SliceCount) ->
    {NodeNumber, NodeCount} = SlotInfo,
<<<<<<< HEAD
    SliceSeconds = ?SECONDS_IN_DAY div SliceCount,
=======
    SliceSeconds = ?SECONDS_IN_DAY div max(SliceCount, 1),
>>>>>>> 6cb709bf
    SlotSeconds = (NodeNumber - 1) * (SliceSeconds div max(NodeCount, 1)),
    {SliceNumber, NextAction} = NextAlloc,
    {Mega, Sec, _Micro} = ScheduleStartTime,
    ScheduleSeconds = 
        Mega * 1000 + Sec + SlotSeconds + SliceNumber * SliceSeconds,
    {MegaNow, SecNow, _MicroNow} = os:timestamp(),
    NowSeconds = MegaNow * 1000 + SecNow,
    case ScheduleSeconds > NowSeconds of
        true ->
            {NextAction, ScheduleSeconds - NowSeconds, T, ScheduleStartTime};
        false ->
            lager:info("Tictac AAE skipping action ~w as manager running"
                        ++ "~w seconds late",
                        [NextAction, NowSeconds - ScheduleSeconds]),
            take_next_workitem(T, Wants,
                                ScheduleStartTime, SlotInfo, SliceCount)
    end.


%% @doc
%% Calculate an allocation of activity for the next 24 hours based on the
%% configured schedule-needs.
-spec choose_schedule(schedule_wants()) -> list(allocation()).
choose_schedule(ScheduleWants) ->
    [{no_sync, NoSync}, {all_sync, AllSync},
        {day_sync, DaySync}, {hour_sync, HourSync}] = ScheduleWants,
    SliceCount = NoSync + AllSync + DaySync + HourSync,
    Slices = lists:seq(1, SliceCount),
    Allocations = [],
    lists:sort(choose_schedule(Slices,
                                Allocations,
                                {NoSync, AllSync, DaySync, HourSync})).

choose_schedule([], Allocations, {0, 0, 0, 0}) ->
    lists:ukeysort(1, Allocations);
choose_schedule(Slices, Allocations, {NoSync, 0, 0, 0}) ->
    {HL, [Allocation|TL]} =
        lists:split(rand:uniform(length(Slices)) - 1, Slices),
    choose_schedule(HL ++ TL,
                    [{Allocation, no_sync}|Allocations],
                    {NoSync - 1, 0, 0, 0});
choose_schedule(Slices, Allocations, {NoSync, AllSync, 0, 0}) ->
    {HL, [Allocation|TL]} =
        lists:split(rand:uniform(length(Slices)) - 1, Slices),
    choose_schedule(HL ++ TL,
                    [{Allocation, all_sync}|Allocations],
                    {NoSync, AllSync - 1, 0, 0});
choose_schedule(Slices, Allocations, {NoSync, AllSync, DaySync, 0}) ->
    {HL, [Allocation|TL]} =
        lists:split(rand:uniform(length(Slices)) - 1, Slices),
    choose_schedule(HL ++ TL,
                    [{Allocation, day_sync}|Allocations],
                    {NoSync, AllSync, DaySync - 1, 0});
choose_schedule(Slices, Allocations, {NoSync, AllSync, DaySync, HourSync}) ->
    {HL, [Allocation|TL]} =
        lists:split(rand:uniform(length(Slices)) - 1, Slices),
    choose_schedule(HL ++ TL,
                    [{Allocation, hour_sync}|Allocations],
                    {NoSync, AllSync, DaySync, HourSync - 1}).


%%%============================================================================
%%% Test
%%%============================================================================

-ifdef(TEST).

choose_schedule_test() ->
    NoSyncAllSchedule =
        [{no_sync, 100}, {all_sync, 0}, {day_sync, 0}, {hour_sync, 0}],
    NoSyncAll = choose_schedule(NoSyncAllSchedule),
    ExpNoSyncAll = lists:map(fun(I) -> {I, no_sync} end, lists:seq(1, 100)),
    ?assertMatch(NoSyncAll, ExpNoSyncAll),

    AllSyncAllSchedule =
        [{no_sync, 0}, {all_sync, 100}, {day_sync, 0}, {hour_sync, 0}],
    AllSyncAll = choose_schedule(AllSyncAllSchedule),
    ExpAllSyncAll = lists:map(fun(I) -> {I, all_sync} end, lists:seq(1, 100)),
    ?assertMatch(AllSyncAll, ExpAllSyncAll),
    
    MixedSyncSchedule = 
        [{no_sync, 0}, {all_sync, 1}, {day_sync, 4}, {hour_sync, 95}],
    MixedSync = choose_schedule(MixedSyncSchedule),
    ?assertMatch(100, length(MixedSync)),
    IsSyncFun = fun({_I, Type}) -> Type == hour_sync end,
    SliceForHourFun = fun({I, hour_sync}) -> I end,
    HourWorkload =
        lists:map(SliceForHourFun, lists:filter(IsSyncFun, MixedSync)),
    ?assertMatch(95, length(lists:usort(HourWorkload))),
    FoldFun = 
        fun(I, Acc) ->
            true = I > Acc,
            I
        end,
    BiggestI = lists:foldl(FoldFun, 0, HourWorkload),
    ?assertMatch(true, BiggestI >= 95).

take_first_workitem_test() ->
    Wants = [{no_sync, 100}, {all_sync, 0}, {day_sync, 0}, {hour_sync, 0}],
    {Mega, Sec, Micro} = os:timestamp(),
    TwentyFourHoursAgo = Mega * 1000 + Sec - (60 * 60 * 24),
    {NextAction, PromptSeconds, _T, ScheduleStartTime} = 
        take_next_workitem([], Wants,
                            {TwentyFourHoursAgo div 1000,
                                TwentyFourHoursAgo rem 1000, Micro},
                            {1, 8},
                            100),
    ?assertMatch(no_sync, NextAction),
    ?assertMatch(true, ScheduleStartTime > {Mega, Sec, Micro}),
    ?assertMatch(true, PromptSeconds > 0),
    {NextAction, PromptMoreSeconds, _T, ScheduleStartTime} = 
        take_next_workitem([], Wants,
                            {TwentyFourHoursAgo div 1000,
                                TwentyFourHoursAgo rem 1000, Micro},
                            {2, 8},
                            100),
    ?assertMatch(true, PromptMoreSeconds > PromptSeconds),
    {NextAction, PromptEvenMoreSeconds, T, ScheduleStartTime} = 
        take_next_workitem([], Wants,
                            {TwentyFourHoursAgo div 1000,
                                TwentyFourHoursAgo rem 1000, Micro},
                            {7, 8},
                            100),
    ?assertMatch(true, PromptEvenMoreSeconds > PromptMoreSeconds),
    {NextAction, PromptYetMoreSeconds, _T0, ScheduleStartTime} = 
        take_next_workitem(T, Wants, ScheduleStartTime, {1, 8}, 100),
    ?assertMatch(true, PromptYetMoreSeconds > PromptEvenMoreSeconds).



-endif.<|MERGE_RESOLUTION|>--- conflicted
+++ resolved
@@ -782,11 +782,7 @@
 take_next_workitem([NextAlloc|T], Wants,
                         ScheduleStartTime, SlotInfo, SliceCount) ->
     {NodeNumber, NodeCount} = SlotInfo,
-<<<<<<< HEAD
-    SliceSeconds = ?SECONDS_IN_DAY div SliceCount,
-=======
     SliceSeconds = ?SECONDS_IN_DAY div max(SliceCount, 1),
->>>>>>> 6cb709bf
     SlotSeconds = (NodeNumber - 1) * (SliceSeconds div max(NodeCount, 1)),
     {SliceNumber, NextAction} = NextAlloc,
     {Mega, Sec, _Micro} = ScheduleStartTime,
