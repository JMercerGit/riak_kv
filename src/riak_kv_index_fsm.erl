--- conflicted
+++ resolved
@@ -61,15 +61,9 @@
 -type from() :: {atom(), req_id(), pid()}.
 -type req_id() :: non_neg_integer().
 
-<<<<<<< HEAD
-=======
--ifdef(namespaced_types).
 -type riak_kv_index_fsm_dict() :: dict:dict().
--else.
--type riak_kv_index_fsm_dict() :: dict().
--endif.
-
--record(timings, 
+
+-record(timings,
             {start_time = os:timestamp() :: os:timestamp(),
                 max = 0 :: non_neg_integer(),
                 min = infinity :: non_neg_integer()|infinity,
@@ -82,18 +76,13 @@
 -type timings() :: #timings{}.
 
 
->>>>>>> 6666f658
 -record(state, {from :: from(),
                 pagination_sort :: boolean(),
                 merge_sort_buffer = undefined :: sms:sms() | undefined,
                 max_results :: all | pos_integer(),
-<<<<<<< HEAD
-                results_per_vnode = dict:new() :: dict:dict(),
-=======
                 results_per_vnode = dict:new() :: riak_kv_index_fsm_dict(),
                 timings = #timings{} :: timings(),
-                bucket :: riak_object:buckey() | undefined,
->>>>>>> 6666f658
+                bucket :: riak_object:bucket() | undefined,
                 results_sent = 0 :: non_neg_integer()}).
 
 
@@ -139,7 +128,6 @@
     init(From, [Bucket, ItemFilter, Query, Timeout, all]);
 init(From={_, _, _}, [Bucket, ItemFilter, Query, Timeout, MaxResults]) ->
     init(From, [Bucket, ItemFilter, Query, Timeout, MaxResults, undefined]);
-<<<<<<< HEAD
 init(From={_, _, _}, [Bucket, ItemFilter, Query, Timeout, MaxResults, PgSort0]) ->
     init(From, [Bucket, ItemFilter, Query, Timeout, MaxResults, PgSort0, all]);
 init(From={_, _, _}, [Bucket, ItemFilter, Query, Timeout, MaxResults, PgSort0, VNodeTarget]) ->
@@ -149,22 +137,15 @@
 %% The KeyConvFn is needed to infer the PK from LK in TS keys, and use
 %% that to correctly create the coverage plan.  For details, see
 %% github/riak_kv/pulls/1404
-init(From={_, _, _}, [Bucket, ItemFilter, Query, Timeout, MaxResults, PgSort0, VNodeTarget, PlannerMod, KeyConvFn]) ->
-    %% Get the bucket n_val for use in creating a coverage plan
-    BucketProps = riak_core_bucket:get_bucket(Bucket),
-    NVal = proplists:get_value(n_val, BucketProps),
-    Paginating = is_integer(MaxResults) andalso MaxResults > 0,
-=======
-init(From={_, _, _}, [Bucket, ItemFilter, Query, Timeout, MaxResults0, PgSort0]) ->
+init(From={_, _, _}, [Bucket, ItemFilter, Query, Timeout, MaxResults0, PgSort0, VNodeTarget, PlannerMod, KeyConvFn]) ->
     %% Get the bucket n_val for use in creating a coverage plan
     BucketProps = riak_core_bucket:get_bucket(Bucket),
     NVal = proplists:get_value(n_val, BucketProps),
     MaxResults =
         case is_integer(MaxResults0) of true -> MaxResults0; false -> all end,
         % Force MaxResults to only be the expected all/integer() - and not
-        % undefined 
-    Paginating = is_integer(MaxResults) andalso MaxResults > 0, 
->>>>>>> 6666f658
+        % undefined
+    Paginating = is_integer(MaxResults) andalso MaxResults > 0,
     PgSort = case {Paginating, PgSort0} of
         {true, _} ->
             true;
@@ -175,24 +156,18 @@
     end,
     %% Construct the key listing request
     Req = req(Bucket, ItemFilter, Query),
-<<<<<<< HEAD
 
     %% Note riak_core_coverage_fsm now expects a plan function, not a mod, to be returned
-
     CreatePlanFn =
         fun(Target, NValArg, PVC, ReqId, Service, Request) ->
                 create_plan(PlannerMod, Target, NValArg, PVC, ReqId, Service, Request, KeyConvFn)
         end,
 
     {Req, VNodeTarget, NVal, 1, riak_kv, riak_kv_vnode_master, Timeout, CreatePlanFn,
-     #state{from=From, max_results=MaxResults, pagination_sort=PgSort}}.
-=======
-    {Req, all, NVal, 1, riak_kv, riak_kv_vnode_master, Timeout,
-     #state{from=From,
-            max_results=MaxResults,
-            pagination_sort=PgSort,
-            bucket=Bucket}}.
->>>>>>> 6666f658
+     #state{from = From,
+            max_results = MaxResults,
+            pagination_sort = PgSort,
+            bucket = Bucket}}.
 
 create_plan(PlannerMod, Target, NVal, PVC, ReqId, Service, Request, KeyConvFn) ->
     CoveragePlan = PlannerMod:create_plan(Target, NVal, PVC, ReqId, Service, Request),
@@ -347,7 +322,7 @@
             false ->
                 Timings#timings.slow_count
         end,
-    FastCount = 
+    FastCount =
         case MS < Timings#timings.fast_time of
             true ->
                 Timings#timings.fast_count + 1;
@@ -360,7 +335,7 @@
         count = Timings#timings.count + 1,
         sum = Timings#timings.sum + MS,
         slow_count = SlowCount,
-        fast_count = FastCount 
+        fast_count = FastCount
     }.
 
 -spec log_timings(timings(), riak_object:bucket(), non_neg_integer()) -> ok.
