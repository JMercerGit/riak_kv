%% -------------------------------------------------------------------
%%
%% riak_kv_ts: defines records used in the data description language
%%
%% Copyright (c) 2016 Basho Technologies, Inc.  All Rights Reserved.
%%
%% This file is provided to you under the Apache License,
%% Version 2.0 (the "License"); you may not use this file
%% except in compliance with the License.  You may obtain
%% a copy of the License at
%%
%%   http://www.apache.org/licenses/LICENSE-2.0
%%
%% Unless required by applicable law or agreed to in writing,
%% software distributed under the License is distributed on an
%% "AS IS" BASIS, WITHOUT WARRANTIES OR CONDITIONS OF ANY
%% KIND, either express or implied.  See the License for the
%% specific language governing permissions and limitations
%% under the License.
%%
%% -------------------------------------------------------------------

-ifndef(RIAK_KV_TS_HRL).
-define(RIAK_KV_TS_HRL, included).

%% For riak_pb records
-include_lib("riak_pb/include/riak_ts_pb.hrl").

%% For dialyzer types
-include_lib("riak_ql/include/riak_ql_ddl.hrl").

-define(SQL_SELECT, #riak_select_v3).
-define(SQL_SELECT_RECORD_NAME, riak_select_v3).

%% the result type of a query, rows means to return all matching rows, aggregate
%% returns one row calculated from the result set for the query.
-type select_result_type() :: rows | aggregate | group_by.

-record(riak_sel_clause_v1,
        {
          calc_type        = rows :: select_result_type(),
          initial_state    = []   :: [any()],
          col_return_types = []   :: [riak_ql_ddl:external_field_type()],
          col_names        = []   :: [binary()],
          clause           = []   :: [riak_kv_qry_compiler:compiled_select()],
          finalisers       = []   :: [skip | function()]
        }).

-define(GROUP_BY_DEFAULT, []).
-record(riak_select_v1,
        {
          'SELECT'              :: #riak_sel_clause_v1{},
          'FROM'        = <<>>  :: binary() | {list, [binary()]} | {regex, list()},
          'WHERE'       = []    :: [riak_ql_ddl:filter()],
          'ORDER BY'    = []    :: [riak_kv_qry_compiler:sorter()],
          'LIMIT'       = []    :: [riak_kv_qry_compiler:limit()],
          helper_mod            :: atom(),
          %% will include groups when we get that far
          partition_key = none  :: none | #key_v1{},
          %% indicates whether this query has already been compiled to a sub query
          is_executable = false :: boolean(),
          type          = sql   :: sql | timeseries,
          cover_context = undefined :: term(), %% for parallel queries
          %% prolly a mistake to put this here - should be in DDL
          local_key
        }).
-record(riak_select_v2,
        {
          'SELECT'              :: #riak_sel_clause_v1{},
          'FROM'        = <<>>  :: binary() | {list, [binary()]} | {regex, list()},
          'WHERE'       = []    :: [riak_ql_ddl:filter()],
          'ORDER BY'    = []    :: [riak_kv_qry_compiler:sorter()],
          'LIMIT'       = []    :: [riak_kv_qry_compiler:limit()],
          helper_mod            :: atom(),
          %% will include groups when we get that far
          partition_key = none  :: none | #key_v1{},
          %% indicates whether this query has already been compiled to a sub query
          is_executable = false :: boolean(),
          type          = sql   :: sql | timeseries,
          cover_context = undefined :: term(), %% for parallel queries
          %% prolly a mistake to put this here - should be in DDL
          local_key,
          %% since v2
          group_by = ?GROUP_BY_DEFAULT :: [{identifier, binary()}] | [{FieldPos::integer(), FieldName::binary()}]
        }).
-record(riak_select_v3,
        {
          'SELECT'              :: #riak_sel_clause_v1{},
          'FROM'        = <<>>  :: binary() | {list, [binary()]} | {regex, list()},
          'WHERE'       = []    :: [riak_ql_ddl:filter()],
          'ORDER BY'    = []    :: [riak_kv_qry_compiler:sorter()],
          'LIMIT'       = []    :: [riak_kv_qry_compiler:limit()],
          helper_mod            :: atom(),
          %% will include groups when we get that far
          partition_key = none  :: none | #key_v1{},
          %% indicates whether this query has already been compiled to a sub query
          is_executable = false :: boolean(),
          type          = sql   :: sql | timeseries,
          cover_context = undefined :: term(), %% for parallel queries
          %% prolly a mistake to put this here - should be in DDL
          local_key,
          %% since v2
          group_by = ?GROUP_BY_DEFAULT :: [{identifier, binary()}] | [{FieldPos::integer(), FieldName::binary()}],
          %% since v3
<<<<<<< HEAD
          'OFFSET'       = []      :: [riak_kv_qry_compiler:offset()],
          allow_qbuf_reuse = false :: boolean()  %% control reuse of query buffers
        }).
=======
          'OFFSET'       = []   :: [riak_kv_qry_compiler:offset()],
          %% to be supplied in #tsqueryreq.qbuf_id, which is expected
          %% to appear in a future release
          qbuf_id               :: undefined | binary()  %% control reuse of existing buffers
       }).
>>>>>>> 851cde95

-record(riak_sql_describe_v1,
        {
          'DESCRIBE'    = <<>>  :: binary()
        }).

-record(riak_sql_show_create_table_v1,
        {
            'SHOW_CREATE_TABLE' = <<>> :: binary()
        }).

-record(riak_sql_insert_v1,
        {
          'INSERT'      = <<>>  :: binary(),
          fields                :: [riak_ql_ddl:field_identifier()],
          values                :: [[riak_ql_ddl:data_value()]],
          helper_mod            :: atom()
        }).

-record(riak_sql_show_tables_v1,
        {
            'SHOW_TABLES' = <<>>  :: binary()
        }).

-record(riak_sql_explain_query_v1,
        {
            'EXPLAIN' = ?SQL_SELECT{} :: ?SQL_SELECT{}
        }).

-record(riak_sql_delete_query_v1,
        {
          'FROM'     = <<>> :: binary() | {list, [binary()]} | {regex, list()},
          'WHERE'           :: [riak_ql_ddl:filter()],
          helper_mod        :: atom()
        }).
-endif.<|MERGE_RESOLUTION|>--- conflicted
+++ resolved
@@ -102,17 +102,11 @@
           %% since v2
           group_by = ?GROUP_BY_DEFAULT :: [{identifier, binary()}] | [{FieldPos::integer(), FieldName::binary()}],
           %% since v3
-<<<<<<< HEAD
-          'OFFSET'       = []      :: [riak_kv_qry_compiler:offset()],
-          allow_qbuf_reuse = false :: boolean()  %% control reuse of query buffers
-        }).
-=======
           'OFFSET'       = []   :: [riak_kv_qry_compiler:offset()],
           %% to be supplied in #tsqueryreq.qbuf_id, which is expected
           %% to appear in a future release
           qbuf_id               :: undefined | binary()  %% control reuse of existing buffers
        }).
->>>>>>> 851cde95
 
 -record(riak_sql_describe_v1,
         {
